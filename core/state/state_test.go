// Copyright 2014 The go-ethereum Authors
// This file is part of the go-ethereum library.
//
// The go-ethereum library is free software: you can redistribute it and/or modify
// it under the terms of the GNU Lesser General Public License as published by
// the Free Software Foundation, either version 3 of the License, or
// (at your option) any later version.
//
// The go-ethereum library is distributed in the hope that it will be useful,
// but WITHOUT ANY WARRANTY; without even the implied warranty of
// MERCHANTABILITY or FITNESS FOR A PARTICULAR PURPOSE. See the
// GNU Lesser General Public License for more details.
//
// You should have received a copy of the GNU Lesser General Public License
// along with the go-ethereum library. If not, see <http://www.gnu.org/licenses/>.

package state

import (
	"bytes"
	"encoding/json"
	"math/big"
	"testing"

	"github.com/ethereum/go-ethereum/common"
	"github.com/ethereum/go-ethereum/core/rawdb"
	"github.com/ethereum/go-ethereum/core/types"
	"github.com/ethereum/go-ethereum/crypto"
	"github.com/ethereum/go-ethereum/ethdb"
	"github.com/ethereum/go-ethereum/trie"
)

type stateEnv struct {
	db    ethdb.Database
	state *StateDB
}

func newStateEnv() *stateEnv {
	db := rawdb.NewMemoryDatabase()
	sdb, _ := New(types.EmptyRootHash, NewDatabase(db), nil)
	return &stateEnv{db: db, state: sdb}
}

func TestDump(t *testing.T) {
	db := rawdb.NewMemoryDatabase()
	tdb := NewDatabaseWithConfig(db, &trie.Config{Preimages: true})
	sdb, _ := New(types.EmptyRootHash, tdb, nil)
	s := &stateEnv{db: db, state: sdb}

	// generate a few entries
	obj1 := s.state.GetOrNewStateObject(common.BytesToAddress([]byte{0x01}))
	obj1.AddBalance(big.NewInt(22))
	obj2 := s.state.GetOrNewStateObject(common.BytesToAddress([]byte{0x01, 0x02}))
	obj2.SetCode(crypto.Keccak256Hash([]byte{3, 3, 3, 3, 3, 3, 3}), []byte{3, 3, 3, 3, 3, 3, 3})
	obj3 := s.state.GetOrNewStateObject(common.BytesToAddress([]byte{0x02}))
	obj3.SetBalance(big.NewInt(44))

	// write some of them to the trie
	s.state.updateStateObject(obj1)
	s.state.updateStateObject(obj2)
<<<<<<< HEAD
	s.state.Finalise(false)
	s.state.AccountsIntermediateRoot()
	s.state.Commit(nil)
=======
	root, _ := s.state.Commit(0, false)
>>>>>>> bed84606

	// check that DumpToCollector contains the state objects that are in trie
	s.state, _ = New(root, tdb, nil)
	got := string(s.state.Dump(nil))
	want := `{
    "root": "71edff0130dd2385947095001c73d9e28d862fc286fca2b922ca6f6f3cddfdd2",
    "accounts": {
        "0x0000000000000000000000000000000000000001": {
            "balance": "22",
            "nonce": 0,
            "root": "0x56e81f171bcc55a6ff8345e692c0f86e5b48e01b996cadc001622fb5e363b421",
            "codeHash": "0xc5d2460186f7233c927e7db2dcc703c0e500b653ca82273b7bfad8045d85a470",
            "key": "0x1468288056310c82aa4c01a7e12a10f8111a0560e72b700555479031b86c357d"
        },
        "0x0000000000000000000000000000000000000002": {
            "balance": "44",
            "nonce": 0,
            "root": "0x56e81f171bcc55a6ff8345e692c0f86e5b48e01b996cadc001622fb5e363b421",
            "codeHash": "0xc5d2460186f7233c927e7db2dcc703c0e500b653ca82273b7bfad8045d85a470",
            "key": "0xd52688a8f926c816ca1e079067caba944f158e764817b83fc43594370ca9cf62"
        },
        "0x0000000000000000000000000000000000000102": {
            "balance": "0",
            "nonce": 0,
            "root": "0x56e81f171bcc55a6ff8345e692c0f86e5b48e01b996cadc001622fb5e363b421",
            "codeHash": "0x87874902497a5bb968da31a2998d8f22e949d1ef6214bcdedd8bae24cca4b9e3",
            "code": "0x03030303030303",
            "key": "0xa17eacbc25cda025e81db9c5c62868822c73ce097cee2a63e33a2e41268358a1"
        }
    }
}`
	if got != want {
		t.Errorf("DumpToCollector mismatch:\ngot: %s\nwant: %s\n", got, want)
	}
}

func TestIterativeDump(t *testing.T) {
	db := rawdb.NewMemoryDatabase()
	tdb := NewDatabaseWithConfig(db, &trie.Config{Preimages: true})
	sdb, _ := New(types.EmptyRootHash, tdb, nil)
	s := &stateEnv{db: db, state: sdb}

	// generate a few entries
	obj1 := s.state.GetOrNewStateObject(common.BytesToAddress([]byte{0x01}))
	obj1.AddBalance(big.NewInt(22))
	obj2 := s.state.GetOrNewStateObject(common.BytesToAddress([]byte{0x01, 0x02}))
	obj2.SetCode(crypto.Keccak256Hash([]byte{3, 3, 3, 3, 3, 3, 3}), []byte{3, 3, 3, 3, 3, 3, 3})
	obj3 := s.state.GetOrNewStateObject(common.BytesToAddress([]byte{0x02}))
	obj3.SetBalance(big.NewInt(44))
	obj4 := s.state.GetOrNewStateObject(common.BytesToAddress([]byte{0x00}))
	obj4.AddBalance(big.NewInt(1337))

	// write some of them to the trie
	s.state.updateStateObject(obj1)
	s.state.updateStateObject(obj2)
	root, _ := s.state.Commit(0, false)
	s.state, _ = New(root, tdb, nil)

	b := &bytes.Buffer{}
	s.state.IterativeDump(nil, json.NewEncoder(b))
	// check that DumpToCollector contains the state objects that are in trie
	got := b.String()
	want := `{"root":"0xd5710ea8166b7b04bc2bfb129d7db12931cee82f75ca8e2d075b4884322bf3de"}
{"balance":"22","nonce":0,"root":"0x56e81f171bcc55a6ff8345e692c0f86e5b48e01b996cadc001622fb5e363b421","codeHash":"0xc5d2460186f7233c927e7db2dcc703c0e500b653ca82273b7bfad8045d85a470","address":"0x0000000000000000000000000000000000000001","key":"0x1468288056310c82aa4c01a7e12a10f8111a0560e72b700555479031b86c357d"}
{"balance":"1337","nonce":0,"root":"0x56e81f171bcc55a6ff8345e692c0f86e5b48e01b996cadc001622fb5e363b421","codeHash":"0xc5d2460186f7233c927e7db2dcc703c0e500b653ca82273b7bfad8045d85a470","address":"0x0000000000000000000000000000000000000000","key":"0x5380c7b7ae81a58eb98d9c78de4a1fd7fd9535fc953ed2be602daaa41767312a"}
{"balance":"0","nonce":0,"root":"0x56e81f171bcc55a6ff8345e692c0f86e5b48e01b996cadc001622fb5e363b421","codeHash":"0x87874902497a5bb968da31a2998d8f22e949d1ef6214bcdedd8bae24cca4b9e3","code":"0x03030303030303","address":"0x0000000000000000000000000000000000000102","key":"0xa17eacbc25cda025e81db9c5c62868822c73ce097cee2a63e33a2e41268358a1"}
{"balance":"44","nonce":0,"root":"0x56e81f171bcc55a6ff8345e692c0f86e5b48e01b996cadc001622fb5e363b421","codeHash":"0xc5d2460186f7233c927e7db2dcc703c0e500b653ca82273b7bfad8045d85a470","address":"0x0000000000000000000000000000000000000002","key":"0xd52688a8f926c816ca1e079067caba944f158e764817b83fc43594370ca9cf62"}
`
	if got != want {
		t.Errorf("DumpToCollector mismatch:\ngot: %s\nwant: %s\n", got, want)
	}
}

func TestNull(t *testing.T) {
	s := newStateEnv()
	address := common.HexToAddress("0x823140710bf13990e4500136726d8b55")
	s.state.CreateAccount(address)
	//value := common.FromHex("0x823140710bf13990e4500136726d8b55")
	var value common.Hash

	s.state.SetState(address, common.Hash{}, value)
<<<<<<< HEAD
	s.state.Finalise(false)
	s.state.AccountsIntermediateRoot()
	s.state.Commit(nil)
=======
	s.state.Commit(0, false)
>>>>>>> bed84606

	if value := s.state.GetState(address, common.Hash{}); value != (common.Hash{}) {
		t.Errorf("expected empty current value, got %x", value)
	}
	if value := s.state.GetCommittedState(address, common.Hash{}); value != (common.Hash{}) {
		t.Errorf("expected empty committed value, got %x", value)
	}
}

func TestSnapshot(t *testing.T) {
	stateobjaddr := common.BytesToAddress([]byte("aa"))
	var storageaddr common.Hash
	data1 := common.BytesToHash([]byte{42})
	data2 := common.BytesToHash([]byte{43})
	s := newStateEnv()

	// snapshot the genesis state
	genesis := s.state.Snapshot()

	// set initial state object value
	s.state.SetState(stateobjaddr, storageaddr, data1)
	snapshot := s.state.Snapshot()

	// set a new state object value, revert it and ensure correct content
	s.state.SetState(stateobjaddr, storageaddr, data2)
	s.state.RevertToSnapshot(snapshot)

	if v := s.state.GetState(stateobjaddr, storageaddr); v != data1 {
		t.Errorf("wrong storage value %v, want %v", v, data1)
	}
	if v := s.state.GetCommittedState(stateobjaddr, storageaddr); v != (common.Hash{}) {
		t.Errorf("wrong committed storage value %v, want %v", v, common.Hash{})
	}

	// revert up to the genesis state and ensure correct content
	s.state.RevertToSnapshot(genesis)
	if v := s.state.GetState(stateobjaddr, storageaddr); v != (common.Hash{}) {
		t.Errorf("wrong storage value %v, want %v", v, common.Hash{})
	}
	if v := s.state.GetCommittedState(stateobjaddr, storageaddr); v != (common.Hash{}) {
		t.Errorf("wrong committed storage value %v, want %v", v, common.Hash{})
	}
}

func TestSnapshotEmpty(t *testing.T) {
	s := newStateEnv()
	s.state.RevertToSnapshot(s.state.Snapshot())
}

func TestSnapshot2(t *testing.T) {
	state, _ := New(types.EmptyRootHash, NewDatabase(rawdb.NewMemoryDatabase()), nil)

	stateobjaddr0 := common.BytesToAddress([]byte("so0"))
	stateobjaddr1 := common.BytesToAddress([]byte("so1"))
	var storageaddr common.Hash

	data0 := common.BytesToHash([]byte{17})
	data1 := common.BytesToHash([]byte{18})

	state.SetState(stateobjaddr0, storageaddr, data0)
	state.SetState(stateobjaddr1, storageaddr, data1)

	// db, trie are already non-empty values
	so0 := state.getStateObject(stateobjaddr0)
	so0.SetBalance(big.NewInt(42))
	so0.SetNonce(43)
	so0.SetCode(crypto.Keccak256Hash([]byte{'c', 'a', 'f', 'e'}), []byte{'c', 'a', 'f', 'e'})
	so0.selfDestructed = false
	so0.deleted = false
	state.SetStateObject(so0)

<<<<<<< HEAD
	state.Finalise(false)
	state.AccountsIntermediateRoot()
	root, _, _ := state.Commit(nil)
=======
	root, _ := state.Commit(0, false)
>>>>>>> bed84606
	state, _ = New(root, state.db, state.snaps)

	// and one with deleted == true
	so1 := state.getStateObject(stateobjaddr1)
	so1.SetBalance(big.NewInt(52))
	so1.SetNonce(53)
	so1.SetCode(crypto.Keccak256Hash([]byte{'c', 'a', 'f', 'e', '2'}), []byte{'c', 'a', 'f', 'e', '2'})
	so1.selfDestructed = true
	so1.deleted = true
	state.SetStateObject(so1)

	so1 = state.getStateObject(stateobjaddr1)
	if so1 != nil {
		t.Fatalf("deleted object not nil when getting")
	}

	snapshot := state.Snapshot()
	state.RevertToSnapshot(snapshot)

	so0Restored := state.getStateObject(stateobjaddr0)
	// Update lazily-loaded values before comparing.
	so0Restored.GetState(storageaddr)
	so0Restored.Code()
	// non-deleted is equal (restored)
	compareStateObjects(so0Restored, so0, t)

	// deleted should be nil, both before and after restore of state copy
	so1Restored := state.getStateObject(stateobjaddr1)
	if so1Restored != nil {
		t.Fatalf("deleted object not nil after restoring snapshot: %+v", so1Restored)
	}
}

func compareStateObjects(so0, so1 *StateObject, t *testing.T) {
	if so0.Address() != so1.Address() {
		t.Fatalf("Address mismatch: have %v, want %v", so0.address, so1.address)
	}
	if so0.Balance().Cmp(so1.Balance()) != 0 {
		t.Fatalf("Balance mismatch: have %v, want %v", so0.Balance(), so1.Balance())
	}
	if so0.Nonce() != so1.Nonce() {
		t.Fatalf("Nonce mismatch: have %v, want %v", so0.Nonce(), so1.Nonce())
	}
	if so0.data.Root != so1.data.Root {
		t.Errorf("Root mismatch: have %x, want %x", so0.data.Root[:], so1.data.Root[:])
	}
	if !bytes.Equal(so0.CodeHash(), so1.CodeHash()) {
		t.Fatalf("CodeHash mismatch: have %v, want %v", so0.CodeHash(), so1.CodeHash())
	}
	if !bytes.Equal(so0.code, so1.code) {
		t.Fatalf("Code mismatch: have %v, want %v", so0.code, so1.code)
	}

	if len(so1.dirtyStorage) != len(so0.dirtyStorage) {
		t.Errorf("Dirty storage size mismatch: have %d, want %d", len(so1.dirtyStorage), len(so0.dirtyStorage))
	}
	for k, v := range so1.dirtyStorage {
		if so0.dirtyStorage[k] != v {
			t.Errorf("Dirty storage key %x mismatch: have %v, want %v", k, so0.dirtyStorage[k], v)
		}
	}
	for k, v := range so0.dirtyStorage {
		if so1.dirtyStorage[k] != v {
			t.Errorf("Dirty storage key %x mismatch: have %v, want none.", k, v)
		}
	}
	if len(so1.originStorage) != len(so0.originStorage) {
		t.Errorf("Origin storage size mismatch: have %d, want %d", len(so1.originStorage), len(so0.originStorage))
	}
	for k, v := range so1.originStorage {
		if so0.originStorage[k] != v {
			t.Errorf("Origin storage key %x mismatch: have %v, want %v", k, so0.originStorage[k], v)
		}
	}
	for k, v := range so0.originStorage {
		if so1.originStorage[k] != v {
			t.Errorf("Origin storage key %x mismatch: have %v, want none.", k, v)
		}
	}
}<|MERGE_RESOLUTION|>--- conflicted
+++ resolved
@@ -58,13 +58,9 @@
 	// write some of them to the trie
 	s.state.updateStateObject(obj1)
 	s.state.updateStateObject(obj2)
-<<<<<<< HEAD
 	s.state.Finalise(false)
 	s.state.AccountsIntermediateRoot()
-	s.state.Commit(nil)
-=======
-	root, _ := s.state.Commit(0, false)
->>>>>>> bed84606
+	root, _,_ :s.state.Commit(0,nil)
 
 	// check that DumpToCollector contains the state objects that are in trie
 	s.state, _ = New(root, tdb, nil)
@@ -120,7 +116,7 @@
 	// write some of them to the trie
 	s.state.updateStateObject(obj1)
 	s.state.updateStateObject(obj2)
-	root, _ := s.state.Commit(0, false)
+	root,_, _ := s.state.Commit(0, false)
 	s.state, _ = New(root, tdb, nil)
 
 	b := &bytes.Buffer{}
@@ -146,13 +142,9 @@
 	var value common.Hash
 
 	s.state.SetState(address, common.Hash{}, value)
-<<<<<<< HEAD
 	s.state.Finalise(false)
 	s.state.AccountsIntermediateRoot()
-	s.state.Commit(nil)
-=======
-	s.state.Commit(0, false)
->>>>>>> bed84606
+	s.state.Commit(0,nil)
 
 	if value := s.state.GetState(address, common.Hash{}); value != (common.Hash{}) {
 		t.Errorf("expected empty current value, got %x", value)
@@ -224,13 +216,9 @@
 	so0.deleted = false
 	state.SetStateObject(so0)
 
-<<<<<<< HEAD
 	state.Finalise(false)
 	state.AccountsIntermediateRoot()
 	root, _, _ := state.Commit(nil)
-=======
-	root, _ := state.Commit(0, false)
->>>>>>> bed84606
 	state, _ = New(root, state.db, state.snaps)
 
 	// and one with deleted == true
@@ -264,7 +252,7 @@
 	}
 }
 
-func compareStateObjects(so0, so1 *StateObject, t *testing.T) {
+func compareStateObjects(so0, so1 *stateObject, t *testing.T) {
 	if so0.Address() != so1.Address() {
 		t.Fatalf("Address mismatch: have %v, want %v", so0.address, so1.address)
 	}
