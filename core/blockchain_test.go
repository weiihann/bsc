--- conflicted
+++ resolved
@@ -56,29 +56,20 @@
 // chain. Depending on the full flag, it creates either a full block chain or a
 // header only chain. The database and genesis specification for block generation
 // are also returned in case more test blocks are needed later.
-<<<<<<< HEAD
-func newCanonical(engine consensus.Engine, n int, full bool, pipeline bool) (ethdb.Database, *Genesis, *BlockChain, error) {
-=======
-func newCanonical(engine consensus.Engine, n int, full bool, scheme string) (ethdb.Database, *Genesis, *BlockChain, error) {
->>>>>>> 8f7eb9cc
+func newCanonical(engine consensus.Engine, n int, full bool, scheme string, pipeline bool) (ethdb.Database, *Genesis, *BlockChain, error) {
 	var (
 		genesis = &Genesis{
 			BaseFee: big.NewInt(params.InitialBaseFee),
 			Config:  params.AllEthashProtocolChanges,
 		}
 	)
-<<<<<<< HEAD
-=======
-	// Initialize a fresh chain with only a genesis block
-	blockchain, _ := NewBlockChain(rawdb.NewMemoryDatabase(), DefaultCacheConfigWithScheme(scheme), genesis, nil, engine, vm.Config{}, nil, nil)
->>>>>>> 8f7eb9cc
 
 	// Initialize a fresh chain with only a genesis block
 	var ops []BlockChainOption
 	if pipeline {
 		ops = append(ops, EnablePipelineCommit)
 	}
-	blockchain, _ := NewBlockChain(rawdb.NewMemoryDatabase(), nil, genesis, nil, engine, vm.Config{}, nil, nil, ops...)
+	blockchain, _ := NewBlockChain(rawdb.NewMemoryDatabase(), , DefaultCacheConfigWithScheme(scheme), genesis, nil, engine, vm.Config{}, nil, nil, ops...)
 	// Create and inject the requested chain
 	if n == 0 {
 		return rawdb.NewMemoryDatabase(), genesis, blockchain, nil
@@ -100,10 +91,9 @@
 }
 
 // Test fork of length N starting from block i
-<<<<<<< HEAD
 func testInvalidStateRootBlockImport(t *testing.T, blockchain *BlockChain, i, n int, pipeline bool) {
 	// Copy old chain up to #i into a new db
-	db, _, blockchain2, err := newCanonical(ethash.NewFaker(), i, true, pipeline)
+	db, _, blockchain2, err := newCanonical(ethash.NewFaker(), i, true, rawdb.HashScheme, pipeline)
 	if err != nil {
 		t.Fatal("could not make new canonical in testFork", err)
 	}
@@ -131,7 +121,7 @@
 	if latestBlock.Hash() != previousBlock.Hash() || latestBlock.Number.Uint64() != previousBlock.Number.Uint64() {
 		t.Fatalf("rewind do not take effect")
 	}
-	db, _, blockchain3, err := newCanonical(ethash.NewFaker(), i, true, pipeline)
+	db, _, blockchain3, err := newCanonical(ethash.NewFaker(), i, true, rawdb.HashScheme, pipeline)
 	if err != nil {
 		t.Fatal("could not make new canonical in testFork", err)
 	}
@@ -145,14 +135,9 @@
 }
 
 // Test fork of length N starting from block i
-func testFork(t *testing.T, blockchain *BlockChain, i, n int, full, pipeline bool, comparator func(td1, td2 *big.Int)) {
+func testFork(t *testing.T, blockchain *BlockChain, i, n int, full bool, comparator func(td1, td2 *big.Int), scheme string, pipeline bool) {
 	// Copy old chain up to #i into a new db
-	genDb, _, blockchain2, err := newCanonical(ethash.NewFaker(), i, full, pipeline)
-=======
-func testFork(t *testing.T, blockchain *BlockChain, i, n int, full bool, comparator func(td1, td2 *big.Int), scheme string) {
-	// Copy old chain up to #i into a new db
-	genDb, _, blockchain2, err := newCanonical(ethash.NewFaker(), i, full, scheme)
->>>>>>> 8f7eb9cc
+	genDb, _, blockchain2, err := newCanonical(ethash.NewFaker(), i, full, scheme,pipeline)
 	if err != nil {
 		t.Fatal("could not make new canonical in testFork", err)
 	}
@@ -271,13 +256,12 @@
 	}
 	return nil
 }
-<<<<<<< HEAD
 
 func TestBlockImportVerification(t *testing.T) {
 	length := 5
 
 	// Make first chain starting from genesis
-	_, _, processor, err := newCanonical(ethash.NewFaker(), length, true, true)
+	_, _, processor, err := newCanonical(ethash.NewFaker(), length, true,rawdb.HashScheme, true)
 	if err != nil {
 		t.Fatalf("failed to make new canonical chain: %v", err)
 	}
@@ -286,18 +270,13 @@
 	processor, _ = EnablePipelineCommit(processor)
 	testInvalidStateRootBlockImport(t, processor, length, 10, true)
 }
-
-func TestLastBlock(t *testing.T) {
-	genDb, _, blockchain, err := newCanonical(ethash.NewFaker(), 0, true, false)
-=======
 func TestLastBlock(t *testing.T) {
 	testLastBlock(t, rawdb.HashScheme)
 	testLastBlock(t, rawdb.PathScheme)
 }
 
 func testLastBlock(t *testing.T, scheme string) {
-	genDb, _, blockchain, err := newCanonical(ethash.NewFaker(), 0, true, scheme)
->>>>>>> 8f7eb9cc
+	genDb, _, blockchain, err := newCanonical(ethash.NewFaker(), 0, true, scheme,false)
 	if err != nil {
 		t.Fatalf("failed to create pristine chain: %v", err)
 	}
@@ -316,11 +295,7 @@
 // The chain is reorged to whatever specified.
 func testInsertAfterMerge(t *testing.T, blockchain *BlockChain, i, n int, full bool, scheme string) {
 	// Copy old chain up to #i into a new db
-<<<<<<< HEAD
-	genDb, _, blockchain2, err := newCanonical(ethash.NewFaker(), i, full, false)
-=======
-	genDb, _, blockchain2, err := newCanonical(ethash.NewFaker(), i, full, scheme)
->>>>>>> 8f7eb9cc
+	genDb, _, blockchain2, err := newCanonical(ethash.NewFaker(), i, full, scheme,false)
 	if err != nil {
 		t.Fatal("could not make new canonical in testFork", err)
 	}
@@ -368,35 +343,21 @@
 // Tests that given a starting canonical chain of a given size, it can be extended
 // with various length chains.
 func TestExtendCanonicalHeaders(t *testing.T) {
-<<<<<<< HEAD
-	testExtendCanonical(t, false, false)
+	testExtendCanonical(t, false, rawdb.HashScheme,false)
+	testExtendCanonical(t, false, rawdb.PathScheme,false)	
 }
 
 func TestExtendCanonicalBlocks(t *testing.T) {
-	testExtendCanonical(t, true, false)
-	testExtendCanonical(t, true, true)
-}
-
-func testExtendCanonical(t *testing.T, full, pipeline bool) {
+	testExtendCanonical(t, true,rawdb.HashScheme, false)
+	testExtendCanonical(t, true,rawdb.PathScheme, false)
+	testExtendCanonical(t, true,rawdb.HashScheme, true)
+}
+
+func testExtendCanonical(t *testing.T, full, scheme string, pipeline bool) {
 	length := 5
 
 	// Make first chain starting from genesis
-	_, _, processor, err := newCanonical(ethash.NewFaker(), length, full, pipeline)
-=======
-	testExtendCanonical(t, false, rawdb.HashScheme)
-	testExtendCanonical(t, false, rawdb.PathScheme)
-}
-func TestExtendCanonicalBlocks(t *testing.T) {
-	testExtendCanonical(t, true, rawdb.HashScheme)
-	testExtendCanonical(t, true, rawdb.PathScheme)
-}
-
-func testExtendCanonical(t *testing.T, full bool, scheme string) {
-	length := 5
-
-	// Make first chain starting from genesis
-	_, _, processor, err := newCanonical(ethash.NewFaker(), length, full, scheme)
->>>>>>> 8f7eb9cc
+	_, _, processor, err := newCanonical(ethash.NewFaker(), length, full,scheme, pipeline)
 	if err != nil {
 		t.Fatalf("failed to make new canonical chain: %v", err)
 	}
@@ -409,17 +370,10 @@
 		}
 	}
 	// Start fork from current height
-<<<<<<< HEAD
-	testFork(t, processor, length, 1, full, pipeline, better)
-	testFork(t, processor, length, 2, full, pipeline, better)
-	testFork(t, processor, length, 5, full, pipeline, better)
-	testFork(t, processor, length, 10, full, pipeline, better)
-=======
-	testFork(t, processor, length, 1, full, better, scheme)
-	testFork(t, processor, length, 2, full, better, scheme)
-	testFork(t, processor, length, 5, full, better, scheme)
-	testFork(t, processor, length, 10, full, better, scheme)
->>>>>>> 8f7eb9cc
+	testFork(t, processor, length, 1, full, pipeline, better,scheme)
+	testFork(t, processor, length, 2, full, pipeline, better,scheme)
+	testFork(t, processor, length, 5, full, pipeline, better,scheme)
+	testFork(t, processor, length, 10, full, pipeline, better,scheme)
 }
 
 // Tests that given a starting canonical chain of a given size, it can be extended
@@ -437,11 +391,7 @@
 	length := 5
 
 	// Make first chain starting from genesis
-<<<<<<< HEAD
-	_, _, processor, err := newCanonical(ethash.NewFaker(), length, full, false)
-=======
-	_, _, processor, err := newCanonical(ethash.NewFaker(), length, full, scheme)
->>>>>>> 8f7eb9cc
+	_, _, processor, err := newCanonical(ethash.NewFaker(), length, full, scheme, false)
 	if err != nil {
 		t.Fatalf("failed to make new canonical chain: %v", err)
 	}
@@ -453,34 +403,21 @@
 
 // Tests that given a starting canonical chain of a given size, creating shorter
 // forks do not take canonical ownership.
-<<<<<<< HEAD
-func TestShorterForkHeaders(t *testing.T) { testShorterFork(t, false, false) }
+func TestShorterForkHeaders(t *testing.T){
+	testShorterFork(t, false, rawdb.HashScheme, false)
+	testShorterFork(t, false, rawdb.PathScheme, false)
+}
 func TestShorterForkBlocks(t *testing.T) {
-	testShorterFork(t, true, false)
-	testShorterFork(t, true, true)
-}
-
-func testShorterFork(t *testing.T, full, pipeline bool) {
+	testShorterFork(t, true, rawdb.HashScheme, false)
+	testShorterFork(t, true, rawdb.PathScheme, false)
+	testShorterFork(t, true,rawdb.HashScheme, true)
+}
+
+func testShorterFork(t *testing.T, full, scheme string, pipeline bool) {
 	length := 10
 
 	// Make first chain starting from genesis
-	_, _, processor, err := newCanonical(ethash.NewFaker(), length, full, pipeline)
-=======
-func TestShorterForkHeaders(t *testing.T) {
-	testShorterFork(t, false, rawdb.HashScheme)
-	testShorterFork(t, false, rawdb.PathScheme)
-}
-func TestShorterForkBlocks(t *testing.T) {
-	testShorterFork(t, true, rawdb.HashScheme)
-	testShorterFork(t, true, rawdb.PathScheme)
-}
-
-func testShorterFork(t *testing.T, full bool, scheme string) {
-	length := 10
-
-	// Make first chain starting from genesis
-	_, _, processor, err := newCanonical(ethash.NewFaker(), length, full, scheme)
->>>>>>> 8f7eb9cc
+	_, _, processor, err := newCanonical(ethash.NewFaker(), length, full, scheme, pipeline)
 	if err != nil {
 		t.Fatalf("failed to make new canonical chain: %v", err)
 	}
@@ -493,21 +430,12 @@
 		}
 	}
 	// Sum of numbers must be less than `length` for this to be a shorter fork
-<<<<<<< HEAD
-	testFork(t, processor, 0, 3, full, pipeline, worse)
-	testFork(t, processor, 0, 7, full, pipeline, worse)
-	testFork(t, processor, 1, 1, full, pipeline, worse)
-	testFork(t, processor, 1, 7, full, pipeline, worse)
-	testFork(t, processor, 5, 3, full, pipeline, worse)
-	testFork(t, processor, 5, 4, full, pipeline, worse)
-=======
-	testFork(t, processor, 0, 3, full, worse, scheme)
-	testFork(t, processor, 0, 7, full, worse, scheme)
-	testFork(t, processor, 1, 1, full, worse, scheme)
-	testFork(t, processor, 1, 7, full, worse, scheme)
-	testFork(t, processor, 5, 3, full, worse, scheme)
-	testFork(t, processor, 5, 4, full, worse, scheme)
->>>>>>> 8f7eb9cc
+	testFork(t, processor, 0, 3, full, pipeline, worse, scheme)
+	testFork(t, processor, 0, 7, full, pipeline, worse, scheme)
+	testFork(t, processor, 1, 1, full, pipeline, worse, scheme)
+	testFork(t, processor, 1, 7, full, pipeline, worse, scheme)
+	testFork(t, processor, 5, 3, full, pipeline, worse, scheme)
+	testFork(t, processor, 5, 4, full, pipeline, worse, scheme)
 }
 
 // Tests that given a starting canonical chain of a given size, creating shorter
@@ -525,11 +453,7 @@
 	length := 10
 
 	// Make first chain starting from genesis
-<<<<<<< HEAD
-	_, _, processor, err := newCanonical(ethash.NewFaker(), length, full, false)
-=======
-	_, _, processor, err := newCanonical(ethash.NewFaker(), length, full, scheme)
->>>>>>> 8f7eb9cc
+	_, _, processor, err := newCanonical(ethash.NewFaker(), length, full, scheme, false)
 	if err != nil {
 		t.Fatalf("failed to make new canonical chain: %v", err)
 	}
@@ -546,34 +470,20 @@
 // Tests that given a starting canonical chain of a given size, creating longer
 // forks do take canonical ownership.
 func TestLongerForkHeaders(t *testing.T) {
-<<<<<<< HEAD
-	testLongerFork(t, false, false)
+	testLongerFork(t, false, rawdb.HashScheme,false)
+	testLongerFork(t, false, rawdb.PathScheme,false)	
 }
 func TestLongerForkBlocks(t *testing.T) {
-	testLongerFork(t, true, false)
-	testLongerFork(t, true, true)
-}
-
-func testLongerFork(t *testing.T, full, pipeline bool) {
+	testLongerFork(t, true, rawdb.HashScheme,false)
+	testLongerFork(t, true, rawdb.PathScheme,false)
+	testLongerFork(t, true, rawdb.HashScheme,true)
+}
+
+func testLongerFork(t *testing.T, full, scheme string, pipeline bool) {
 	length := 10
 
 	// Make first chain starting from genesis
-	_, _, processor, err := newCanonical(ethash.NewFaker(), length, full, pipeline)
-=======
-	testLongerFork(t, false, rawdb.HashScheme)
-	testLongerFork(t, false, rawdb.PathScheme)
-}
-func TestLongerForkBlocks(t *testing.T) {
-	testLongerFork(t, true, rawdb.HashScheme)
-	testLongerFork(t, true, rawdb.PathScheme)
-}
-
-func testLongerFork(t *testing.T, full bool, scheme string) {
-	length := 10
-
-	// Make first chain starting from genesis
-	_, _, processor, err := newCanonical(ethash.NewFaker(), length, full, scheme)
->>>>>>> 8f7eb9cc
+	_, _, processor, err := newCanonical(ethash.NewFaker(), length, full,scheme, pipeline)
 	if err != nil {
 		t.Fatalf("failed to make new canonical chain: %v", err)
 	}
@@ -602,11 +512,7 @@
 	length := 10
 
 	// Make first chain starting from genesis
-<<<<<<< HEAD
-	_, _, processor, err := newCanonical(ethash.NewFaker(), length, full, false)
-=======
-	_, _, processor, err := newCanonical(ethash.NewFaker(), length, full, scheme)
->>>>>>> 8f7eb9cc
+	_, _, processor, err := newCanonical(ethash.NewFaker(), length, full, scheme, false)
 	if err != nil {
 		t.Fatalf("failed to make new canonical chain: %v", err)
 	}
@@ -622,34 +528,21 @@
 
 // Tests that given a starting canonical chain of a given size, creating equal
 // forks do take canonical ownership.
-<<<<<<< HEAD
-func TestEqualForkHeaders(t *testing.T) { testEqualFork(t, false, false) }
+func TestEqualForkHeaders(t *testing.T) {
+	testEqualFork(t, false, rawdb.HashScheme,false)
+	testEqualFork(t, false, rawdb.PathScheme,false)
+	}
 func TestEqualForkBlocks(t *testing.T) {
-	testEqualFork(t, true, true)
-	testEqualFork(t, true, false)
-}
-
-func testEqualFork(t *testing.T, full, pipeline bool) {
+	testEqualFork(t, true, rawdb.HashScheme,false)
+	testEqualFork(t, true, rawdb.PathScheme,false)
+	testEqualFork(t, true, rawdb.HashScheme,true)
+}
+
+func testEqualFork(t *testing.T, full, scheme string, pipeline bool) {
 	length := 10
 
 	// Make first chain starting from genesis
-	_, _, processor, err := newCanonical(ethash.NewFaker(), length, full, pipeline)
-=======
-func TestEqualForkHeaders(t *testing.T) {
-	testEqualFork(t, false, rawdb.HashScheme)
-	testEqualFork(t, false, rawdb.PathScheme)
-}
-func TestEqualForkBlocks(t *testing.T) {
-	testEqualFork(t, true, rawdb.HashScheme)
-	testEqualFork(t, true, rawdb.PathScheme)
-}
-
-func testEqualFork(t *testing.T, full bool, scheme string) {
-	length := 10
-
-	// Make first chain starting from genesis
-	_, _, processor, err := newCanonical(ethash.NewFaker(), length, full, scheme)
->>>>>>> 8f7eb9cc
+	_, _, processor, err := newCanonical(ethash.NewFaker(), length, full,scheme, pipeline)
 	if err != nil {
 		t.Fatalf("failed to make new canonical chain: %v", err)
 	}
@@ -662,21 +555,12 @@
 		}
 	}
 	// Sum of numbers must be equal to `length` for this to be an equal fork
-<<<<<<< HEAD
-	testFork(t, processor, 0, 10, full, pipeline, equal)
-	testFork(t, processor, 1, 9, full, pipeline, equal)
-	testFork(t, processor, 2, 8, full, pipeline, equal)
-	testFork(t, processor, 5, 5, full, pipeline, equal)
-	testFork(t, processor, 6, 4, full, pipeline, equal)
-	testFork(t, processor, 9, 1, full, pipeline, equal)
-=======
-	testFork(t, processor, 0, 10, full, equal, scheme)
-	testFork(t, processor, 1, 9, full, equal, scheme)
-	testFork(t, processor, 2, 8, full, equal, scheme)
-	testFork(t, processor, 5, 5, full, equal, scheme)
-	testFork(t, processor, 6, 4, full, equal, scheme)
-	testFork(t, processor, 9, 1, full, equal, scheme)
->>>>>>> 8f7eb9cc
+	testFork(t, processor, 0, 10, full, pipeline, equal, scheme)
+	testFork(t, processor, 1, 9, full, pipeline, equal, scheme)
+	testFork(t, processor, 2, 8, full, pipeline, equal, scheme)
+	testFork(t, processor, 5, 5, full, pipeline, equal, scheme)
+	testFork(t, processor, 6, 4, full, pipeline, equal, scheme)
+	testFork(t, processor, 9, 1, full, pipeline, equal, scheme)
 }
 
 // Tests that given a starting canonical chain of a given size, creating equal
@@ -694,11 +578,7 @@
 	length := 10
 
 	// Make first chain starting from genesis
-<<<<<<< HEAD
-	_, _, processor, err := newCanonical(ethash.NewFaker(), length, full, false)
-=======
-	_, _, processor, err := newCanonical(ethash.NewFaker(), length, full, scheme)
->>>>>>> 8f7eb9cc
+	_, _, processor, err := newCanonical(ethash.NewFaker(), length, full, scheme, false)
 	if err != nil {
 		t.Fatalf("failed to make new canonical chain: %v", err)
 	}
@@ -713,30 +593,19 @@
 }
 
 // Tests that chains missing links do not get accepted by the processor.
-<<<<<<< HEAD
-func TestBrokenHeaderChain(t *testing.T) { testBrokenChain(t, false, false) }
+func TestBrokenHeaderChain(t *testing.T) { 
+	testBrokenChain(t, false, rawdb.HashScheme,false)
+	testBrokenChain(t, false, rawdb.PathScheme,false)
+ }
 func TestBrokenBlockChain(t *testing.T) {
-	testBrokenChain(t, true, false)
-	testBrokenChain(t, true, true)
-}
-
-func testBrokenChain(t *testing.T, full, pipeline bool) {
+	testBrokenChain(t, true, rawdb.HashScheme,false)
+	testBrokenChain(t, true, rawdb.PathScheme,false)
+	testBrokenChain(t, true, rawdb.HashScheme,true)
+}
+
+func testBrokenChain(t *testing.T, full, scheme string, pipeline bool) {
 	// Make chain starting from genesis
-	genDb, _, blockchain, err := newCanonical(ethash.NewFaker(), 10, full, pipeline)
-=======
-func TestBrokenHeaderChain(t *testing.T) {
-	testBrokenChain(t, false, rawdb.HashScheme)
-	testBrokenChain(t, false, rawdb.PathScheme)
-}
-func TestBrokenBlockChain(t *testing.T) {
-	testBrokenChain(t, true, rawdb.HashScheme)
-	testBrokenChain(t, true, rawdb.PathScheme)
-}
-
-func testBrokenChain(t *testing.T, full bool, scheme string) {
-	// Make chain starting from genesis
-	genDb, _, blockchain, err := newCanonical(ethash.NewFaker(), 10, full, scheme)
->>>>>>> 8f7eb9cc
+	genDb, _, blockchain, err := newCanonical(ethash.NewFaker(), 10, full,scheme, pipeline)
 	if err != nil {
 		t.Fatalf("failed to make new canonical chain: %v", err)
 	}
@@ -758,52 +627,33 @@
 
 // Tests that reorganising a long difficult chain after a short easy one
 // overwrites the canonical numbers and links in the database.
-<<<<<<< HEAD
-func TestReorgLongHeaders(t *testing.T) { testReorgLong(t, false, false) }
+func TestReorgLongHeaders(t *testing.T) { 
+	testReorgLong(t, false, rawdb.HashScheme,false)
+	testReorgLong(t, false, rawdb.PathScheme,false)
+}
 func TestReorgLongBlocks(t *testing.T) {
-	testReorgLong(t, true, false)
-	testReorgLong(t, true, true)
-}
-
-func testReorgLong(t *testing.T, full, pipeline bool) {
-	testReorg(t, []int64{0, 0, -9}, []int64{0, 0, 0, -9}, 393280+params.GenesisDifficulty.Int64(), full, pipeline)
-=======
-func TestReorgLongHeaders(t *testing.T) {
-	testReorgLong(t, false, rawdb.HashScheme)
-	testReorgLong(t, false, rawdb.PathScheme)
-}
-func TestReorgLongBlocks(t *testing.T) {
-	testReorgLong(t, true, rawdb.HashScheme)
-	testReorgLong(t, true, rawdb.PathScheme)
-}
-
-func testReorgLong(t *testing.T, full bool, scheme string) {
-	testReorg(t, []int64{0, 0, -9}, []int64{0, 0, 0, -9}, 393280+params.GenesisDifficulty.Int64(), full, scheme)
->>>>>>> 8f7eb9cc
+	testReorgLong(t, true, rawdb.HashScheme,false)
+	testReorgLong(t, true, rawdb.PathScheme,false)
+	testReorgLong(t, true, rawdb.HashScheme,true)
+}
+
+func testReorgLong(t *testing.T, full,scheme, pipeline bool) {
+	testReorg(t, []int64{0, 0, -9}, []int64{0, 0, 0, -9}, 393280+params.GenesisDifficulty.Int64(), full,scheme, pipeline)
 }
 
 // Tests that reorganising a short difficult chain after a long easy one
 // overwrites the canonical numbers and links in the database.
-<<<<<<< HEAD
-func TestReorgShortHeaders(t *testing.T) { testReorgShort(t, false, false) }
+func TestReorgShortHeaders(t *testing.T) {
+	testReorgShort(t, false, rawdb.HashScheme,false)
+	testReorgShort(t, false, rawdb.PathScheme,false)
+ }
 func TestReorgShortBlocks(t *testing.T) {
-	testReorgShort(t, true, false)
-	testReorgShort(t, true, true)
-}
-
-func testReorgShort(t *testing.T, full, pipeline bool) {
-=======
-func TestReorgShortHeaders(t *testing.T) {
-	testReorgShort(t, false, rawdb.HashScheme)
-	testReorgShort(t, false, rawdb.PathScheme)
-}
-func TestReorgShortBlocks(t *testing.T) {
-	testReorgShort(t, true, rawdb.HashScheme)
-	testReorgShort(t, true, rawdb.PathScheme)
-}
-
-func testReorgShort(t *testing.T, full bool, scheme string) {
->>>>>>> 8f7eb9cc
+	testReorgShort(t, true, rawdb.HashScheme,false)
+	testReorgShort(t, true, rawdb.PathScheme,false)
+	testReorgShort(t, true, rawdb.HashScheme,true)
+}
+
+func testReorgShort(t *testing.T, full, scheme string, pipeline bool) {
 	// Create a long easy chain vs. a short heavy one. Due to difficulty adjustment
 	// we need a fairly long chain of blocks with different difficulties for a short
 	// one to become heavier than a long one. The 96 is an empirical value.
@@ -815,21 +665,12 @@
 	for i := 0; i < len(diff); i++ {
 		diff[i] = -9
 	}
-<<<<<<< HEAD
-	testReorg(t, easy, diff, 12615120+params.GenesisDifficulty.Int64(), full, pipeline)
-}
-
-func testReorg(t *testing.T, first, second []int64, td int64, full, pipeline bool) {
+	testReorg(t, easy, diff, 12615120+params.GenesisDifficulty.Int64(), full,scheme, pipeline)
+}
+
+func testReorg(t *testing.T, first, second []int64, td int64, full bool, scheme string, pipeline bool ){
 	// Create a pristine chain and database
-	genDb, _, blockchain, err := newCanonical(ethash.NewFaker(), 0, full, pipeline)
-=======
-	testReorg(t, easy, diff, 12615120+params.GenesisDifficulty.Int64(), full, scheme)
-}
-
-func testReorg(t *testing.T, first, second []int64, td int64, full bool, scheme string) {
-	// Create a pristine chain and database
-	genDb, _, blockchain, err := newCanonical(ethash.NewFaker(), 0, full, scheme)
->>>>>>> 8f7eb9cc
+	genDb, _, blockchain, err := newCanonical(ethash.NewFaker(), 0, full, scheme,pipeline)
 	if err != nil {
 		t.Fatalf("failed to create pristine chain: %v", err)
 	}
@@ -897,30 +738,21 @@
 }
 
 // Tests that the insertion functions detect banned hashes.
-<<<<<<< HEAD
-func TestBadHeaderHashes(t *testing.T) { testBadHashes(t, false, false) }
+func TestBadHeaderHashes(t *testing.T) { 
+	testBadHashes(t, false, rawdb.HashScheme,false)
+	testBadHashes(t, false, rawdb.PathScheme,false)
+	testBadHashes(t, false, false) 
+}
+
 func TestBadBlockHashes(t *testing.T) {
-	testBadHashes(t, true, true)
-	testBadHashes(t, true, false)
-}
-
-func testBadHashes(t *testing.T, full, pipeline bool) {
+	testBadHashes(t, true, rawdb.HashScheme,false)
+	testBadHashes(t, true, rawdb.HashScheme,true)
+	testBadHashes(t, true, rawdb.PathScheme,false)
+}
+
+func testBadHashes(t *testing.T, full, scheme string, pipeline bool) {
 	// Create a pristine chain and database
-	genDb, _, blockchain, err := newCanonical(ethash.NewFaker(), 0, full, pipeline)
-=======
-func TestBadHeaderHashes(t *testing.T) {
-	testBadHashes(t, false, rawdb.HashScheme)
-	testBadHashes(t, false, rawdb.PathScheme)
-}
-func TestBadBlockHashes(t *testing.T) {
-	testBadHashes(t, true, rawdb.HashScheme)
-	testBadHashes(t, true, rawdb.PathScheme)
-}
-
-func testBadHashes(t *testing.T, full bool, scheme string) {
-	// Create a pristine chain and database
-	genDb, _, blockchain, err := newCanonical(ethash.NewFaker(), 0, full, scheme)
->>>>>>> 8f7eb9cc
+	genDb, _, blockchain, err := newCanonical(ethash.NewFaker(), 0, full,scheme, pipeline)
 	if err != nil {
 		t.Fatalf("failed to create pristine chain: %v", err)
 	}
@@ -949,30 +781,19 @@
 
 // Tests that bad hashes are detected on boot, and the chain rolled back to a
 // good state prior to the bad hash.
-<<<<<<< HEAD
-func TestReorgBadHeaderHashes(t *testing.T) { testReorgBadHashes(t, false, false) }
+func TestReorgBadHeaderHashes(t *testing.T) {
+	testReorgBadHashes(t, false, rawdb.HashScheme,false)
+	testReorgBadHashes(t, false, rawdb.PathScheme,false)
+ }
 func TestReorgBadBlockHashes(t *testing.T) {
-	testReorgBadHashes(t, true, false)
-	testReorgBadHashes(t, true, true)
-}
-
-func testReorgBadHashes(t *testing.T, full, pipeline bool) {
+	testReorgBadHashes(t, true, rawdb.HashScheme,false)
+	testReorgBadHashes(t, true, rawdb.HashScheme,true)
+	testReorgBadHashes(t, true, rawdb.PathScheme,false)
+}
+
+func testReorgBadHashes(t *testing.T, full,scheme string, pipeline bool) {
 	// Create a pristine chain and database
-	genDb, gspec, blockchain, err := newCanonical(ethash.NewFaker(), 0, full, pipeline)
-=======
-func TestReorgBadHeaderHashes(t *testing.T) {
-	testReorgBadHashes(t, false, rawdb.HashScheme)
-	testReorgBadHashes(t, false, rawdb.PathScheme)
-}
-func TestReorgBadBlockHashes(t *testing.T) {
-	testReorgBadHashes(t, true, rawdb.HashScheme)
-	testReorgBadHashes(t, true, rawdb.PathScheme)
-}
-
-func testReorgBadHashes(t *testing.T, full bool, scheme string) {
-	// Create a pristine chain and database
-	genDb, gspec, blockchain, err := newCanonical(ethash.NewFaker(), 0, full, scheme)
->>>>>>> 8f7eb9cc
+	genDb, gspec, blockchain, err := newCanonical(ethash.NewFaker(), 0, full,scheme, pipeline)
 	if err != nil {
 		t.Fatalf("failed to create pristine chain: %v", err)
 	}
@@ -1022,32 +843,20 @@
 }
 
 // Tests chain insertions in the face of one entity containing an invalid nonce.
-<<<<<<< HEAD
-func TestHeadersInsertNonceError(t *testing.T) { testInsertNonceError(t, false, false) }
+func TestHeadersInsertNonceError(t *testing.T) {
+	testInsertNonceError(t, false, rawdb.HashScheme,false)
+	testInsertNonceError(t, false, rawdb.PathScheme,false)
+}
 func TestBlocksInsertNonceError(t *testing.T) {
-	testInsertNonceError(t, true, false)
-	testInsertNonceError(t, true, true)
-}
-
-func testInsertNonceError(t *testing.T, full bool, pipeline bool) {
+	testInsertNonceError(t, true, rawdb.HashScheme,false)
+	testInsertNonceError(t, true, rawdb.HashScheme,true)
+	testInsertNonceError(t, true, rawdb.PathScheme,false)
+}
+
+func testInsertNonceError(t *testing.T, full bool, scheme string, pipeline bool) {
 	doTest := func(i int) {
 		// Create a pristine chain and database
-		genDb, _, blockchain, err := newCanonical(ethash.NewFaker(), 0, full, pipeline)
-=======
-func TestHeadersInsertNonceError(t *testing.T) {
-	testInsertNonceError(t, false, rawdb.HashScheme)
-	testInsertNonceError(t, false, rawdb.PathScheme)
-}
-func TestBlocksInsertNonceError(t *testing.T) {
-	testInsertNonceError(t, true, rawdb.HashScheme)
-	testInsertNonceError(t, true, rawdb.PathScheme)
-}
-
-func testInsertNonceError(t *testing.T, full bool, scheme string) {
-	doTest := func(i int) {
-		// Create a pristine chain and database
-		genDb, _, blockchain, err := newCanonical(ethash.NewFaker(), 0, full, scheme)
->>>>>>> 8f7eb9cc
+		genDb, _, blockchain, err := newCanonical(ethash.NewFaker(), 0, full,scheme, pipeline)
 		if err != nil {
 			t.Fatalf("failed to create pristine chain: %v", err)
 		}
@@ -1793,16 +1602,12 @@
 
 // Tests if the canonical block can be fetched from the database during chain insertion.
 func TestCanonicalBlockRetrieval(t *testing.T) {
-<<<<<<< HEAD
-	_, gspec, blockchain, err := newCanonical(ethash.NewFaker(), 0, true, false)
-=======
 	testCanonicalBlockRetrieval(t, rawdb.HashScheme)
 	testCanonicalBlockRetrieval(t, rawdb.PathScheme)
 }
 
 func testCanonicalBlockRetrieval(t *testing.T, scheme string) {
-	_, gspec, blockchain, err := newCanonical(ethash.NewFaker(), 0, true, scheme)
->>>>>>> 8f7eb9cc
+	_, gspec, blockchain, err := newCanonical(ethash.NewFaker(), 0, true, scheme,false)
 	if err != nil {
 		t.Fatalf("failed to create pristine chain: %v", err)
 	}
@@ -2120,19 +1925,11 @@
 		}
 	}
 	// Dereference all the recent tries and ensure no past trie is left in
-<<<<<<< HEAD
-	for i := 0; i < TestTriesInMemory; i++ {
-		chain.stateCache.TrieDB().Dereference(blocks[len(blocks)-1-i].Root())
-		chain.stateCache.TrieDB().Dereference(forks[len(blocks)-1-i].Root())
-	}
-	if _, nodes, _, _ := chain.TrieDB().Size(); nodes > 0 {
-=======
 	for i := 0; i < TriesInMemory; i++ {
 		chain.TrieDB().Dereference(blocks[len(blocks)-1-i].Root())
 		chain.TrieDB().Dereference(forks[len(blocks)-1-i].Root())
 	}
 	if _, nodes, _ := chain.TrieDB().Size(); nodes > 0 { // all memory is returned in the nodes return for hashdb
->>>>>>> 8f7eb9cc
 		t.Fatalf("stale tries still alive after garbase collection")
 	}
 }
@@ -2190,14 +1987,9 @@
 	if _, err := chain.InsertChain(competitor[len(competitor)-2:]); err != nil {
 		t.Fatalf("failed to finalize competitor chain: %v", err)
 	}
-<<<<<<< HEAD
-	for i, block := range competitor[:len(competitor)-TestTriesInMemory] {
-		if node, err := chain.stateCache.TrieDB().Node(block.Root()); node != nil {
-			t.Fatalf("competitor %d: competing chain state missing, err: %v", i, err)
-=======
 	// In path-based trie database implementation, it will keep 128 diff + 1 disk
 	// layers, totally 129 latest states available. In hash-based it's 128.
-	states := TriesInMemory
+	states := TestTriesInMemory
 	if scheme == rawdb.PathScheme {
 		states = states + 1
 	}
@@ -2209,7 +2001,6 @@
 	for i, block := range competitor[len(competitor)-states:] {
 		if !chain.HasState(block.Root()) {
 			t.Fatalf("competitor %d: competing chain state missing", i)
->>>>>>> 8f7eb9cc
 		}
 	}
 }
@@ -3016,195 +2807,6 @@
 	}
 }
 
-<<<<<<< HEAD
-func TestTransactionIndices(t *testing.T) {
-	// Configure and generate a sample block chain
-	var (
-		key, _  = crypto.HexToECDSA("b71c71a67e1177ad4e901695e1b4b9ee17ae16c6668d313eac2f96dbcda3f291")
-		address = crypto.PubkeyToAddress(key.PublicKey)
-		funds   = big.NewInt(100000000000000000)
-		gspec   = &Genesis{
-			Config:  params.TestChainConfig,
-			Alloc:   GenesisAlloc{address: {Balance: funds}},
-			BaseFee: big.NewInt(params.InitialBaseFee),
-		}
-		signer = types.LatestSigner(gspec.Config)
-	)
-	_, blocks, receipts := GenerateChainWithGenesis(gspec, ethash.NewFaker(), 128, func(i int, block *BlockGen) {
-		tx, err := types.SignTx(types.NewTransaction(block.TxNonce(address), common.Address{0x00}, big.NewInt(1000), params.TxGas, block.header.BaseFee, nil), signer, key)
-		if err != nil {
-			panic(err)
-		}
-		block.AddTx(tx)
-	})
-
-	check := func(tail *uint64, chain *BlockChain) {
-		stored := rawdb.ReadTxIndexTail(chain.db)
-		if tail == nil && stored != nil {
-			t.Fatalf("Oldest indexded block mismatch, want nil, have %d", *stored)
-		}
-		if tail != nil && *stored != *tail {
-			t.Fatalf("Oldest indexded block mismatch, want %d, have %d", *tail, *stored)
-		}
-		if tail != nil {
-			for i := *tail; i <= chain.CurrentBlock().Number.Uint64(); i++ {
-				block := rawdb.ReadBlock(chain.db, rawdb.ReadCanonicalHash(chain.db, i), i)
-				if block.Transactions().Len() == 0 {
-					continue
-				}
-				for _, tx := range block.Transactions() {
-					if index := rawdb.ReadTxLookupEntry(chain.db, tx.Hash()); index == nil {
-						t.Fatalf("Miss transaction indice, number %d hash %s", i, tx.Hash().Hex())
-					}
-				}
-			}
-			for i := uint64(0); i < *tail; i++ {
-				block := rawdb.ReadBlock(chain.db, rawdb.ReadCanonicalHash(chain.db, i), i)
-				if block.Transactions().Len() == 0 {
-					continue
-				}
-				for _, tx := range block.Transactions() {
-					if index := rawdb.ReadTxLookupEntry(chain.db, tx.Hash()); index != nil {
-						t.Fatalf("Transaction indice should be deleted, number %d hash %s", i, tx.Hash().Hex())
-					}
-				}
-			}
-		}
-	}
-	// Init block chain with external ancients, check all needed indices has been indexed.
-	limit := []uint64{0, 32, 64, 128}
-	for _, l := range limit {
-		frdir := t.TempDir()
-		ancientDb, err := rawdb.NewDatabaseWithFreezer(rawdb.NewMemoryDatabase(), frdir, "", false, false, false, false)
-		if err != nil {
-			t.Fatalf("failed to create temp freezer db: %v", err)
-		}
-		rawdb.WriteAncientBlocks(ancientDb, append([]*types.Block{gspec.ToBlock()}, blocks...), append([]types.Receipts{{}}, receipts...), big.NewInt(0))
-
-		l := l
-		chain, err := NewBlockChain(ancientDb, nil, gspec, nil, ethash.NewFaker(), vm.Config{}, nil, &l)
-		if err != nil {
-			t.Fatalf("failed to create tester chain: %v", err)
-		}
-		chain.indexBlocks(rawdb.ReadTxIndexTail(ancientDb), 128, make(chan struct{}))
-
-		var tail uint64
-		if l != 0 {
-			tail = uint64(128) - l + 1
-		}
-		check(&tail, chain)
-		chain.Stop()
-		ancientDb.Close()
-		os.RemoveAll(frdir)
-	}
-
-	// Reconstruct a block chain which only reserves HEAD-64 tx indices
-	ancientDb, err := rawdb.NewDatabaseWithFreezer(rawdb.NewMemoryDatabase(), t.TempDir(), "", false, false, false, false)
-	if err != nil {
-		t.Fatalf("failed to create temp freezer db: %v", err)
-	}
-	defer ancientDb.Close()
-
-	rawdb.WriteAncientBlocks(ancientDb, append([]*types.Block{gspec.ToBlock()}, blocks...), append([]types.Receipts{{}}, receipts...), big.NewInt(0))
-	limit = []uint64{0, 64 /* drop stale */, 32 /* shorten history */, 64 /* extend history */, 0 /* restore all */}
-	for _, l := range limit {
-		l := l
-		chain, err := NewBlockChain(ancientDb, nil, gspec, nil, ethash.NewFaker(), vm.Config{}, nil, &l)
-		if err != nil {
-			t.Fatalf("failed to create tester chain: %v", err)
-		}
-		var tail uint64
-		if l != 0 {
-			tail = uint64(128) - l + 1
-		}
-		chain.indexBlocks(rawdb.ReadTxIndexTail(ancientDb), 128, make(chan struct{}))
-		check(&tail, chain)
-		chain.Stop()
-	}
-}
-
-func TestSkipStaleTxIndicesInSnapSync(t *testing.T) {
-	// Configure and generate a sample block chain
-	var (
-		key, _  = crypto.HexToECDSA("b71c71a67e1177ad4e901695e1b4b9ee17ae16c6668d313eac2f96dbcda3f291")
-		address = crypto.PubkeyToAddress(key.PublicKey)
-		funds   = big.NewInt(100000000000000000)
-		gspec   = &Genesis{Config: params.TestChainConfig, Alloc: GenesisAlloc{address: {Balance: funds}}}
-		signer  = types.LatestSigner(gspec.Config)
-	)
-	_, blocks, receipts := GenerateChainWithGenesis(gspec, ethash.NewFaker(), 128, func(i int, block *BlockGen) {
-		tx, err := types.SignTx(types.NewTransaction(block.TxNonce(address), common.Address{0x00}, big.NewInt(1000), params.TxGas, block.header.BaseFee, nil), signer, key)
-		if err != nil {
-			panic(err)
-		}
-		block.AddTx(tx)
-	})
-
-	check := func(tail *uint64, chain *BlockChain) {
-		stored := rawdb.ReadTxIndexTail(chain.db)
-		if tail == nil && stored != nil {
-			t.Fatalf("Oldest indexded block mismatch, want nil, have %d", *stored)
-		}
-		if tail != nil && *stored != *tail {
-			t.Fatalf("Oldest indexded block mismatch, want %d, have %d", *tail, *stored)
-		}
-		if tail != nil {
-			for i := *tail; i <= chain.CurrentBlock().Number.Uint64(); i++ {
-				block := rawdb.ReadBlock(chain.db, rawdb.ReadCanonicalHash(chain.db, i), i)
-				if block.Transactions().Len() == 0 {
-					continue
-				}
-				for _, tx := range block.Transactions() {
-					if index := rawdb.ReadTxLookupEntry(chain.db, tx.Hash()); index == nil {
-						t.Fatalf("Miss transaction indice, number %d hash %s", i, tx.Hash().Hex())
-					}
-				}
-			}
-			for i := uint64(0); i < *tail; i++ {
-				block := rawdb.ReadBlock(chain.db, rawdb.ReadCanonicalHash(chain.db, i), i)
-				if block.Transactions().Len() == 0 {
-					continue
-				}
-				for _, tx := range block.Transactions() {
-					if index := rawdb.ReadTxLookupEntry(chain.db, tx.Hash()); index != nil {
-						t.Fatalf("Transaction indice should be deleted, number %d hash %s", i, tx.Hash().Hex())
-					}
-				}
-			}
-		}
-	}
-
-	ancientDb, err := rawdb.NewDatabaseWithFreezer(rawdb.NewMemoryDatabase(), t.TempDir(), "", false, false, false, false)
-	if err != nil {
-		t.Fatalf("failed to create temp freezer db: %v", err)
-	}
-	defer ancientDb.Close()
-
-	// Import all blocks into ancient db, only HEAD-32 indices are kept.
-	l := uint64(32)
-	chain, err := NewBlockChain(ancientDb, nil, gspec, nil, ethash.NewFaker(), vm.Config{}, nil, &l)
-	if err != nil {
-		t.Fatalf("failed to create tester chain: %v", err)
-	}
-	defer chain.Stop()
-
-	headers := make([]*types.Header, len(blocks))
-	for i, block := range blocks {
-		headers[i] = block.Header()
-	}
-	if n, err := chain.InsertHeaderChain(headers); err != nil {
-		t.Fatalf("failed to insert header %d: %v", n, err)
-	}
-	// The indices before ancient-N(32) should be ignored. After that all blocks should be indexed.
-	if n, err := chain.InsertReceiptChain(blocks, receipts, 64); err != nil {
-		t.Fatalf("block %d: failed to insert into chain: %v", n, err)
-	}
-	tail := uint64(32)
-	check(&tail, chain)
-}
-
-=======
->>>>>>> 8f7eb9cc
 // Benchmarks large blocks with value transfers to non-existing accounts
 func benchmarkLargeNumberOfValueToNonexisting(b *testing.B, numTxs, numBlocks int, recipientFn func(uint64) common.Address, dataFn func(uint64) []byte) {
 	var (
@@ -3341,30 +2943,20 @@
 	if n, err := chain.InsertChain(blocks); err != nil {
 		t.Fatalf("block %d: failed to insert into chain: %v", n, err)
 	}
-<<<<<<< HEAD
-
-	lastPrunedIndex := len(blocks) - TestTriesInMemory - 1
-	lastPrunedBlock := blocks[lastPrunedIndex-1]
-=======
 	// In path-based trie database implementation, it will keep 128 diff + 1 disk
 	// layers, totally 129 latest states available. In hash-based it's 128.
-	states := TriesInMemory
+	states := TestTriesInMemory
 	if scheme == rawdb.PathScheme {
-		states = TriesInMemory + 1
+		states = TestTriesInMemory + 1
 	}
 	lastPrunedIndex := len(blocks) - states - 1
 	lastPrunedBlock := blocks[lastPrunedIndex]
->>>>>>> 8f7eb9cc
 
 	// Verify pruning of lastPrunedBlock
 	if chain.HasBlockAndState(lastPrunedBlock.Hash(), lastPrunedBlock.NumberU64()) {
 		t.Errorf("Block %d not pruned", lastPrunedBlock.NumberU64())
 	}
-<<<<<<< HEAD
-	firstNonPrunedBlock := blocks[len(blocks)-TestTriesInMemory]
-=======
 	firstNonPrunedBlock := blocks[len(blocks)-states]
->>>>>>> 8f7eb9cc
 	// Verify firstNonPrunedBlock is not pruned
 	if !chain.HasBlockAndState(firstNonPrunedBlock.Hash(), firstNonPrunedBlock.NumberU64()) {
 		t.Errorf("Block %d pruned", firstNonPrunedBlock.NumberU64())
@@ -3987,28 +3579,21 @@
 // access list transaction, which specifies a single slot access, and then
 // checking that the gas usage of a hot SLOAD and a cold SLOAD are calculated
 // correctly.
-<<<<<<< HEAD
 
 // TestEIP2718TransitionWithTestChainConfig tests EIP-2718 with TestChainConfig.
 func TestEIP2718TransitionWithTestChainConfig(t *testing.T) {
-	testEIP2718TransitionWithConfig(t, params.TestChainConfig)
+	testEIP2718TransitionWithConfig(t, rawdb.HashScheme, params.TestChainConfig)
+	testEIP2718TransitionWithConfig(t, rawdb.HashScheme, params.TestChainConfig)
 }
 
 // TestEIP2718TransitionWithParliaConfig tests EIP-2718 with Parlia Config.
 func TestEIP2718TransitionWithParliaConfig(t *testing.T) {
-	testEIP2718TransitionWithConfig(t, params.ParliaTestChainConfig)
+	testEIP2718TransitionWithConfig(t, rawdb.HashScheme, params.ParliaTestChainConfig)
+	testEIP2718TransitionWithConfig(t, rawdb.PathScheme, params.ParliaTestChainConfig)
 }
 
 // testEIP2718TransitionWithConfig tests EIP02718 with given ChainConfig.
-func testEIP2718TransitionWithConfig(t *testing.T, config *params.ChainConfig) {
-=======
-func TestEIP2718Transition(t *testing.T) {
-	testEIP2718Transition(t, rawdb.HashScheme)
-	testEIP2718Transition(t, rawdb.PathScheme)
-}
-
-func testEIP2718Transition(t *testing.T, scheme string) {
->>>>>>> 8f7eb9cc
+func testEIP2718TransitionWithConfig(t *testing.T, scheme string, config *params.ChainConfig) {
 	var (
 		aa     = common.HexToAddress("0x000000000000000000000000000000000000aaaa")
 		engine = ethash.NewFaker()
@@ -4427,215 +4012,6 @@
 	}
 }
 
-<<<<<<< HEAD
-// TestTxIndexer tests the tx indexes are updated correctly.
-func TestTxIndexer(t *testing.T) {
-	var (
-		testBankKey, _  = crypto.GenerateKey()
-		testBankAddress = crypto.PubkeyToAddress(testBankKey.PublicKey)
-		testBankFunds   = big.NewInt(1000000000000000000)
-
-		gspec = &Genesis{
-			Config:  params.TestChainConfig,
-			Alloc:   GenesisAlloc{testBankAddress: {Balance: testBankFunds}},
-			BaseFee: big.NewInt(params.InitialBaseFee),
-		}
-		engine = ethash.NewFaker()
-		nonce  = uint64(0)
-	)
-	_, blocks, receipts := GenerateChainWithGenesis(gspec, engine, 128, func(i int, gen *BlockGen) {
-		tx, _ := types.SignTx(types.NewTransaction(nonce, common.HexToAddress("0xdeadbeef"), big.NewInt(1000), params.TxGas, big.NewInt(10*params.InitialBaseFee), nil), types.HomesteadSigner{}, testBankKey)
-		gen.AddTx(tx)
-		nonce += 1
-	})
-
-	// verifyIndexes checks if the transaction indexes are present or not
-	// of the specified block.
-	verifyIndexes := func(db ethdb.Database, number uint64, exist bool) {
-		if number == 0 {
-			return
-		}
-		block := blocks[number-1]
-		for _, tx := range block.Transactions() {
-			lookup := rawdb.ReadTxLookupEntry(db, tx.Hash())
-			if exist && lookup == nil {
-				t.Fatalf("missing %d %x", number, tx.Hash().Hex())
-			}
-			if !exist && lookup != nil {
-				t.Fatalf("unexpected %d %x", number, tx.Hash().Hex())
-			}
-		}
-	}
-	// verifyRange runs verifyIndexes for a range of blocks, from and to are included.
-	verifyRange := func(db ethdb.Database, from, to uint64, exist bool) {
-		for number := from; number <= to; number += 1 {
-			verifyIndexes(db, number, exist)
-		}
-	}
-	verify := func(db ethdb.Database, expTail uint64) {
-		tail := rawdb.ReadTxIndexTail(db)
-		if tail == nil {
-			t.Fatal("Failed to write tx index tail")
-		}
-		if *tail != expTail {
-			t.Fatalf("Unexpected tx index tail, want %v, got %d", expTail, *tail)
-		}
-		if *tail != 0 {
-			verifyRange(db, 0, *tail-1, false)
-		}
-		verifyRange(db, *tail, 128, true)
-	}
-
-	var cases = []struct {
-		limitA uint64
-		tailA  uint64
-		limitB uint64
-		tailB  uint64
-		limitC uint64
-		tailC  uint64
-	}{
-		{
-			// LimitA: 0
-			// TailA:  0
-			//
-			// all blocks are indexed
-			limitA: 0,
-			tailA:  0,
-
-			// LimitB: 1
-			// TailB:  128
-			//
-			// block-128 is indexed
-			limitB: 1,
-			tailB:  128,
-
-			// LimitB: 64
-			// TailB:  65
-			//
-			// block [65, 128] are indexed
-			limitC: 64,
-			tailC:  65,
-		},
-		{
-			// LimitA: 64
-			// TailA:  65
-			//
-			// block [65, 128] are indexed
-			limitA: 64,
-			tailA:  65,
-
-			// LimitB: 1
-			// TailB:  128
-			//
-			// block-128 is indexed
-			limitB: 1,
-			tailB:  128,
-
-			// LimitB: 64
-			// TailB:  65
-			//
-			// block [65, 128] are indexed
-			limitC: 64,
-			tailC:  65,
-		},
-		{
-			// LimitA: 127
-			// TailA:  2
-			//
-			// block [2, 128] are indexed
-			limitA: 127,
-			tailA:  2,
-
-			// LimitB: 1
-			// TailB:  128
-			//
-			// block-128 is indexed
-			limitB: 1,
-			tailB:  128,
-
-			// LimitB: 64
-			// TailB:  65
-			//
-			// block [65, 128] are indexed
-			limitC: 64,
-			tailC:  65,
-		},
-		{
-			// LimitA: 128
-			// TailA:  1
-			//
-			// block [2, 128] are indexed
-			limitA: 128,
-			tailA:  1,
-
-			// LimitB: 1
-			// TailB:  128
-			//
-			// block-128 is indexed
-			limitB: 1,
-			tailB:  128,
-
-			// LimitB: 64
-			// TailB:  65
-			//
-			// block [65, 128] are indexed
-			limitC: 64,
-			tailC:  65,
-		},
-		{
-			// LimitA: 129
-			// TailA:  0
-			//
-			// block [0, 128] are indexed
-			limitA: 129,
-			tailA:  0,
-
-			// LimitB: 1
-			// TailB:  128
-			//
-			// block-128 is indexed
-			limitB: 1,
-			tailB:  128,
-
-			// LimitB: 64
-			// TailB:  65
-			//
-			// block [65, 128] are indexed
-			limitC: 64,
-			tailC:  65,
-		},
-	}
-	for _, c := range cases {
-		frdir := t.TempDir()
-		db, _ := rawdb.NewDatabaseWithFreezer(rawdb.NewMemoryDatabase(), frdir, "", false, false, false, false)
-		rawdb.WriteAncientBlocks(db, append([]*types.Block{gspec.ToBlock()}, blocks...), append([]types.Receipts{{}}, receipts...), big.NewInt(0))
-
-		// Index the initial blocks from ancient store
-		chain, _ := NewBlockChain(db, nil, gspec, nil, engine, vm.Config{}, nil, &c.limitA)
-		chain.indexBlocks(nil, 128, make(chan struct{}))
-		verify(db, c.tailA)
-
-		chain.SetTxLookupLimit(c.limitB)
-		chain.indexBlocks(rawdb.ReadTxIndexTail(db), 128, make(chan struct{}))
-		verify(db, c.tailB)
-
-		chain.SetTxLookupLimit(c.limitC)
-		chain.indexBlocks(rawdb.ReadTxIndexTail(db), 128, make(chan struct{}))
-		verify(db, c.tailC)
-
-		// Recover all indexes
-		chain.SetTxLookupLimit(0)
-		chain.indexBlocks(rawdb.ReadTxIndexTail(db), 128, make(chan struct{}))
-		verify(db, 0)
-
-		chain.Stop()
-		db.Close()
-		os.RemoveAll(frdir)
-	}
-}
-
-=======
->>>>>>> 8f7eb9cc
 func TestCreateThenDeletePreByzantium(t *testing.T) {
 	// We use Ropsten chain config instead of Testchain config, this is
 	// deliberate: we want to use pre-byz rules where we have intermediate state roots
