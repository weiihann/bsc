// Copyright 2014 The go-ethereum Authors
// This file is part of the go-ethereum library.
//
// The go-ethereum library is free software: you can redistribute it and/or modify
// it under the terms of the GNU Lesser General Public License as published by
// the Free Software Foundation, either version 3 of the License, or
// (at your option) any later version.
//
// The go-ethereum library is distributed in the hope that it will be useful,
// but WITHOUT ANY WARRANTY; without even the implied warranty of
// MERCHANTABILITY or FITNESS FOR A PARTICULAR PURPOSE. See the
// GNU Lesser General Public License for more details.
//
// You should have received a copy of the GNU Lesser General Public License
// along with the go-ethereum library. If not, see <http://www.gnu.org/licenses/>.

// Package miner implements Ethereum block creation and mining.
package miner

import (
	"fmt"
	"math/big"
	"sync"
	"time"

	"github.com/ethereum/go-ethereum/common"
	"github.com/ethereum/go-ethereum/common/hexutil"
	"github.com/ethereum/go-ethereum/consensus"
	"github.com/ethereum/go-ethereum/core"
	"github.com/ethereum/go-ethereum/core/state"
	"github.com/ethereum/go-ethereum/core/txpool"
	"github.com/ethereum/go-ethereum/core/types"
	"github.com/ethereum/go-ethereum/eth/downloader"
	"github.com/ethereum/go-ethereum/event"
	"github.com/ethereum/go-ethereum/log"
	"github.com/ethereum/go-ethereum/params"
)

// Backend wraps all methods required for mining. Only full node is capable
// to offer all the functions here.
type Backend interface {
	BlockChain() *core.BlockChain
<<<<<<< HEAD
	TxPool() *core.TxPool
=======
	TxPool() *txpool.TxPool
>>>>>>> bed84606
}

// Config is the configuration parameters of mining.
type Config struct {
<<<<<<< HEAD
	Etherbase     common.Address `toml:",omitempty"` // Public address for block mining rewards (default = first account)
	Notify        []string       `toml:",omitempty"` // HTTP URL list to be notified of new work packages (only useful in ethash).
	NotifyFull    bool           `toml:",omitempty"` // Notify with pending block headers instead of work packages
	ExtraData     hexutil.Bytes  `toml:",omitempty"` // Block extra data set by the miner
	DelayLeftOver time.Duration  // Time reserved to finalize a block(calculate root, distribute income...)
	GasFloor      uint64         // Target gas floor for mined blocks.
	GasCeil       uint64         // Target gas ceiling for mined blocks.
	GasPrice      *big.Int       // Minimum gas price for mining a transaction
	Recommit      time.Duration  // The time interval for miner to re-create mining work.
	Noverify      bool           // Disable remote mining solution verification(only useful in ethash).
	VoteEnable    bool           // Whether to vote when mining
=======
	Etherbase common.Address `toml:",omitempty"` // Public address for block mining rewards
	ExtraData hexutil.Bytes  `toml:",omitempty"` // Block extra data set by the miner
	GasFloor  uint64         // Target gas floor for mined blocks.
	GasCeil   uint64         // Target gas ceiling for mined blocks.
	GasPrice  *big.Int       // Minimum gas price for mining a transaction
	Recommit  time.Duration  // The time interval for miner to re-create mining work.

	NewPayloadTimeout time.Duration // The maximum time allowance for creating a new payload
}

// DefaultConfig contains default settings for miner.
var DefaultConfig = Config{
	GasCeil:  30000000,
	GasPrice: big.NewInt(params.GWei),

	// The default recommit time is chosen as two seconds since
	// consensus-layer usually will wait a half slot of time(6s)
	// for payload generation. It should be enough for Geth to
	// run 3 rounds.
	Recommit:          2 * time.Second,
	NewPayloadTimeout: 2 * time.Second,
>>>>>>> bed84606
}

// Miner creates blocks and searches for proof-of-work values.
type Miner struct {
	mux     *event.TypeMux
	eth     Backend
	engine  consensus.Engine
	exitCh  chan struct{}
	startCh chan struct{}
	stopCh  chan struct{}
	worker  *worker

	wg sync.WaitGroup
}

func New(eth Backend, config *Config, chainConfig *params.ChainConfig, mux *event.TypeMux, engine consensus.Engine, isLocalBlock func(header *types.Header) bool) *Miner {
	miner := &Miner{
		mux:     mux,
		eth:     eth,
		engine:  engine,
		exitCh:  make(chan struct{}),
		startCh: make(chan struct{}),
		stopCh:  make(chan struct{}),
		worker:  newWorker(config, chainConfig, engine, eth, mux, isLocalBlock, false),
	}
	miner.wg.Add(1)
	go miner.update()
	return miner
}

// update keeps track of the downloader events. Please be aware that this is a one shot type of update loop.
// It's entered once and as soon as `Done` or `Failed` has been broadcasted the events are unregistered and
// the loop is exited. This to prevent a major security vuln where external parties can DOS you with blocks
// and halt your mining operation for as long as the DOS continues.
func (miner *Miner) update() {
	defer miner.wg.Done()

	events := miner.mux.Subscribe(downloader.StartEvent{}, downloader.DoneEvent{}, downloader.FailedEvent{})
	defer func() {
		if !events.Closed() {
			events.Unsubscribe()
		}
	}()

	shouldStart := false
	canStart := true
	dlEventCh := events.Chan()
	for {
		select {
		case ev := <-dlEventCh:
			if ev == nil {
				// Unsubscription done, stop listening
				dlEventCh = nil
				continue
			}
			switch ev.Data.(type) {
			case downloader.StartEvent:
				wasMining := miner.Mining()
				miner.worker.stop()
				canStart = false
				if wasMining {
					// Resume mining after sync was finished
					shouldStart = true
					log.Info("Mining aborted due to sync")
				}
				miner.worker.syncing.Store(true)

			case downloader.FailedEvent:
				canStart = true
				if shouldStart {
					miner.worker.start()
				}
				miner.worker.syncing.Store(false)

			case downloader.DoneEvent:
				canStart = true
				if shouldStart {
					miner.worker.start()
				}
				miner.worker.syncing.Store(false)

				// Stop reacting to downloader events
				events.Unsubscribe()
			}
		case <-miner.startCh:
			if canStart {
				miner.worker.start()
			}
			shouldStart = true
		case <-miner.stopCh:
			shouldStart = false
			miner.worker.stop()
		case <-miner.exitCh:
			miner.worker.close()
			return
		}
	}
}

func (miner *Miner) Start() {
	miner.startCh <- struct{}{}
}

func (miner *Miner) Stop() {
	miner.stopCh <- struct{}{}
}

func (miner *Miner) Close() {
	close(miner.exitCh)
	miner.wg.Wait()
}

func (miner *Miner) Mining() bool {
	return miner.worker.isRunning()
}

func (miner *Miner) Hashrate() uint64 {
	if pow, ok := miner.engine.(consensus.PoW); ok {
		return uint64(pow.Hashrate())
	}
	return 0
}

func (miner *Miner) SetExtra(extra []byte) error {
	if uint64(len(extra)) > params.MaximumExtraDataSize {
		return fmt.Errorf("extra exceeds max length. %d > %v", len(extra), params.MaximumExtraDataSize)
	}
	miner.worker.setExtra(extra)
	return nil
}

// SetRecommitInterval sets the interval for sealing work resubmitting.
func (miner *Miner) SetRecommitInterval(interval time.Duration) {
	miner.worker.setRecommitInterval(interval)
}

// Pending returns the currently pending block and associated state. The returned
// values can be nil in case the pending block is not initialized
func (miner *Miner) Pending() (*types.Block, *state.StateDB) {
	if miner.worker.isRunning() {
		pendingBlock, pendingState := miner.worker.pending()
		if pendingState != nil && pendingBlock != nil {
			return pendingBlock, pendingState
		}
	}
	// fallback to latest block
	block := miner.worker.chain.CurrentBlock()
	if block == nil {
		return nil, nil
	}
	stateDb, err := miner.worker.chain.StateAt(block.Root())
	if err != nil {
		return nil, nil
	}
	return block, stateDb
}

// PendingBlock returns the currently pending block. The returned block can be
// nil in case the pending block is not initialized.
//
// Note, to access both the pending block and the pending state
// simultaneously, please use Pending(), as the pending state can
// change between multiple method calls
func (miner *Miner) PendingBlock() *types.Block {
	if miner.worker.isRunning() {
		pendingBlock := miner.worker.pendingBlock()
		if pendingBlock != nil {
			return pendingBlock
		}
	}
	// fallback to latest block
	return miner.worker.chain.CurrentBlock()
}

// PendingBlockAndReceipts returns the currently pending block and corresponding receipts.
// The returned values can be nil in case the pending block is not initialized.
func (miner *Miner) PendingBlockAndReceipts() (*types.Block, types.Receipts) {
	return miner.worker.pendingBlockAndReceipts()
}

func (miner *Miner) SetEtherbase(addr common.Address) {
	miner.worker.setEtherbase(addr)
}

// SetGasCeil sets the gaslimit to strive for when mining blocks post 1559.
// For pre-1559 blocks, it sets the ceiling.
func (miner *Miner) SetGasCeil(ceil uint64) {
	miner.worker.setGasCeil(ceil)
}

<<<<<<< HEAD
// GetSealingBlock retrieves a sealing block based on the given parameters.
// The returned block is not sealed but all other fields should be filled.
func (miner *Miner) GetSealingBlock(parent common.Hash, timestamp uint64, coinbase common.Address, random common.Hash) (*types.Block, error) {
	return miner.worker.getSealingBlock(parent, timestamp, coinbase, random)
}

=======
>>>>>>> bed84606
// SubscribePendingLogs starts delivering logs from pending transactions
// to the given channel.
func (miner *Miner) SubscribePendingLogs(ch chan<- []*types.Log) event.Subscription {
	return miner.worker.pendingLogsFeed.Subscribe(ch)
}

// BuildPayload builds the payload according to the provided parameters.
func (miner *Miner) BuildPayload(args *BuildPayloadArgs) (*Payload, error) {
	return miner.worker.buildPayload(args)
}<|MERGE_RESOLUTION|>--- conflicted
+++ resolved
@@ -40,34 +40,19 @@
 // to offer all the functions here.
 type Backend interface {
 	BlockChain() *core.BlockChain
-<<<<<<< HEAD
-	TxPool() *core.TxPool
-=======
 	TxPool() *txpool.TxPool
->>>>>>> bed84606
 }
 
 // Config is the configuration parameters of mining.
 type Config struct {
-<<<<<<< HEAD
-	Etherbase     common.Address `toml:",omitempty"` // Public address for block mining rewards (default = first account)
-	Notify        []string       `toml:",omitempty"` // HTTP URL list to be notified of new work packages (only useful in ethash).
-	NotifyFull    bool           `toml:",omitempty"` // Notify with pending block headers instead of work packages
+	Etherbase     common.Address `toml:",omitempty"` // Public address for block mining rewards
 	ExtraData     hexutil.Bytes  `toml:",omitempty"` // Block extra data set by the miner
 	DelayLeftOver time.Duration  // Time reserved to finalize a block(calculate root, distribute income...)
 	GasFloor      uint64         // Target gas floor for mined blocks.
 	GasCeil       uint64         // Target gas ceiling for mined blocks.
 	GasPrice      *big.Int       // Minimum gas price for mining a transaction
 	Recommit      time.Duration  // The time interval for miner to re-create mining work.
-	Noverify      bool           // Disable remote mining solution verification(only useful in ethash).
 	VoteEnable    bool           // Whether to vote when mining
-=======
-	Etherbase common.Address `toml:",omitempty"` // Public address for block mining rewards
-	ExtraData hexutil.Bytes  `toml:",omitempty"` // Block extra data set by the miner
-	GasFloor  uint64         // Target gas floor for mined blocks.
-	GasCeil   uint64         // Target gas ceiling for mined blocks.
-	GasPrice  *big.Int       // Minimum gas price for mining a transaction
-	Recommit  time.Duration  // The time interval for miner to re-create mining work.
 
 	NewPayloadTimeout time.Duration // The maximum time allowance for creating a new payload
 }
@@ -81,9 +66,9 @@
 	// consensus-layer usually will wait a half slot of time(6s)
 	// for payload generation. It should be enough for Geth to
 	// run 3 rounds.
-	Recommit:          2 * time.Second,
+	Recommit:          3 * time.Second,
 	NewPayloadTimeout: 2 * time.Second,
->>>>>>> bed84606
+	DelayLeftOver:     50 * time.Millisecond,
 }
 
 // Miner creates blocks and searches for proof-of-work values.
@@ -234,11 +219,11 @@
 	if block == nil {
 		return nil, nil
 	}
-	stateDb, err := miner.worker.chain.StateAt(block.Root())
+	stateDb, err := miner.worker.chain.StateAt(block.Root)
 	if err != nil {
 		return nil, nil
 	}
-	return block, stateDb
+	return miner.worker.chain.GetBlockByHash(block.Hash()), stateDb
 }
 
 // PendingBlock returns the currently pending block. The returned block can be
@@ -255,7 +240,7 @@
 		}
 	}
 	// fallback to latest block
-	return miner.worker.chain.CurrentBlock()
+	return miner.worker.chain.GetBlockByHash(miner.worker.chain.CurrentBlock().Hash())
 }
 
 // PendingBlockAndReceipts returns the currently pending block and corresponding receipts.
@@ -274,15 +259,6 @@
 	miner.worker.setGasCeil(ceil)
 }
 
-<<<<<<< HEAD
-// GetSealingBlock retrieves a sealing block based on the given parameters.
-// The returned block is not sealed but all other fields should be filled.
-func (miner *Miner) GetSealingBlock(parent common.Hash, timestamp uint64, coinbase common.Address, random common.Hash) (*types.Block, error) {
-	return miner.worker.getSealingBlock(parent, timestamp, coinbase, random)
-}
-
-=======
->>>>>>> bed84606
 // SubscribePendingLogs starts delivering logs from pending transactions
 // to the given channel.
 func (miner *Miner) SubscribePendingLogs(ch chan<- []*types.Log) event.Subscription {
