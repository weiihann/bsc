// Copyright 2015 The go-ethereum Authors
// This file is part of go-ethereum.
//
// go-ethereum is free software: you can redistribute it and/or modify
// it under the terms of the GNU General Public License as published by
// the Free Software Foundation, either version 3 of the License, or
// (at your option) any later version.
//
// go-ethereum is distributed in the hope that it will be useful,
// but WITHOUT ANY WARRANTY; without even the implied warranty of
// MERCHANTABILITY or FITNESS FOR A PARTICULAR PURPOSE. See the
// GNU General Public License for more details.
//
// You should have received a copy of the GNU General Public License
// along with go-ethereum. If not, see <http://www.gnu.org/licenses/>.

// Package utils contains internal helper functions for go-ethereum commands.
package utils

import (
	"context"
	"crypto/ecdsa"
	"encoding/hex"
	"errors"
	"fmt"
	"math"
	"math/big"
	"net"
	"net/http"
	"os"
	"path/filepath"
	"runtime"
	godebug "runtime/debug"
	"strconv"
	"strings"
	"time"

	"github.com/fatih/structs"
	pcsclite "github.com/gballet/go-libpcsclite"
	gopsutil "github.com/shirou/gopsutil/mem"
	"github.com/urfave/cli/v2"

	"github.com/ethereum/go-ethereum/accounts"
	"github.com/ethereum/go-ethereum/accounts/keystore"
	"github.com/ethereum/go-ethereum/common"
	"github.com/ethereum/go-ethereum/common/fdlimit"
	"github.com/ethereum/go-ethereum/core"
	"github.com/ethereum/go-ethereum/core/rawdb"
	"github.com/ethereum/go-ethereum/core/txpool/legacypool"
	"github.com/ethereum/go-ethereum/core/vm"
	"github.com/ethereum/go-ethereum/crypto"
	"github.com/ethereum/go-ethereum/crypto/kzg4844"
	"github.com/ethereum/go-ethereum/eth"
	"github.com/ethereum/go-ethereum/eth/downloader"
	"github.com/ethereum/go-ethereum/eth/ethconfig"
	"github.com/ethereum/go-ethereum/eth/filters"
	"github.com/ethereum/go-ethereum/eth/gasprice"
	"github.com/ethereum/go-ethereum/eth/tracers"
	"github.com/ethereum/go-ethereum/ethdb"
	"github.com/ethereum/go-ethereum/ethdb/remotedb"
	"github.com/ethereum/go-ethereum/ethstats"
	"github.com/ethereum/go-ethereum/graphql"
	"github.com/ethereum/go-ethereum/internal/ethapi"
	"github.com/ethereum/go-ethereum/internal/flags"
	"github.com/ethereum/go-ethereum/les"
	"github.com/ethereum/go-ethereum/log"
	"github.com/ethereum/go-ethereum/metrics"
	"github.com/ethereum/go-ethereum/metrics/exp"
	"github.com/ethereum/go-ethereum/metrics/influxdb"
	"github.com/ethereum/go-ethereum/miner"
	"github.com/ethereum/go-ethereum/node"
	"github.com/ethereum/go-ethereum/p2p"
	"github.com/ethereum/go-ethereum/p2p/enode"
	"github.com/ethereum/go-ethereum/p2p/nat"
	"github.com/ethereum/go-ethereum/p2p/netutil"
	"github.com/ethereum/go-ethereum/params"
	"github.com/ethereum/go-ethereum/rpc"
)

// These are all the command line flags we support.
// If you add to this list, please remember to include the
// flag in the appropriate command definition.
//
// The flags are defined here so their names and help texts
// are the same for all commands.

var (
	// General settings
	DataDirFlag = &flags.DirectoryFlag{
		Name:     "datadir",
		Usage:    "Data directory for the databases and keystore",
		Value:    flags.DirectoryString(node.DefaultDataDir()),
		Category: flags.EthCategory,
	}
	DirectBroadcastFlag = &cli.BoolFlag{
		Name:  "directbroadcast",
		Usage: "Enable directly broadcast mined block to all peers",
	}
	DisableSnapProtocolFlag = &cli.BoolFlag{
		Name:  "disablesnapprotocol",
		Usage: "Disable snap protocol",
	}
	DisableDiffProtocolFlag = &cli.BoolFlag{
		Name:  "disablediffprotocol",
		Usage: "Disable diff protocol",
	}
	EnableTrustProtocolFlag = &cli.BoolFlag{
		Name:  "enabletrustprotocol",
		Usage: "Enable trust protocol",
	}
<<<<<<< HEAD
	DisableBscProtocolFlag = &cli.BoolFlag{
		Name:  "disablebscprotocol",
		Usage: "Disable bsc protocol",
	}
=======
>>>>>>> c035b0c8

	DiffSyncFlag = &cli.BoolFlag{
		Name:  "diffsync",
		Usage: "warn: diff sync has been deprecated, the flag will be removed in the future",
	}
	PipeCommitFlag = &cli.BoolFlag{
		Name:  "pipecommit",
		Usage: "Enable MPT pipeline commit, it will improve syncing performance. It is an experimental feature(default is false), diffsync will be disable if pipeline commit is enabled",
	}
	RangeLimitFlag = &cli.BoolFlag{
		Name:  "rangelimit",
		Usage: "Enable 5000 blocks limit for range query",
	}
	DiffFlag = flags.DirectoryFlag{
		Name:  "datadir.diff",
		Usage: "Data directory for difflayer segments (default = inside chaindata)",
	}
	RemoteDBFlag = &cli.StringFlag{
		Name:     "remotedb",
		Usage:    "URL for remote database",
		Category: flags.LoggingCategory,
	}
	DBEngineFlag = &cli.StringFlag{
		Name:     "db.engine",
		Usage:    "Backing database implementation to use ('pebble' or 'leveldb')",
		Value:    node.DefaultConfig.DBEngine,
		Category: flags.EthCategory,
	}
	AncientFlag = &flags.DirectoryFlag{
		Name:     "datadir.ancient",
		Usage:    "Root directory for ancient data (default = inside chaindata)",
		Category: flags.EthCategory,
	}
	MinFreeDiskSpaceFlag = &flags.DirectoryFlag{
		Name:     "datadir.minfreedisk",
		Usage:    "Minimum free disk space in MB, once reached triggers auto shut down (default = --cache.gc converted to MB, 0 = disabled)",
		Category: flags.EthCategory,
	}
	KeyStoreDirFlag = &flags.DirectoryFlag{
		Name:     "keystore",
		Usage:    "Directory for the keystore (default = inside the datadir)",
		Category: flags.AccountCategory,
	}
	USBFlag = &cli.BoolFlag{
		Name:     "usb",
		Usage:    "Enable monitoring and management of USB hardware wallets",
		Category: flags.AccountCategory,
	}
	SmartCardDaemonPathFlag = &cli.StringFlag{
		Name:     "pcscdpath",
		Usage:    "Path to the smartcard daemon (pcscd) socket file",
		Value:    pcsclite.PCSCDSockName,
		Category: flags.AccountCategory,
	}
	NetworkIdFlag = &cli.Uint64Flag{
		Name:     "networkid",
		Usage:    "Explicitly set network id (integer)(For testnets: use --goerli, --sepolia instead)",
		Value:    ethconfig.Defaults.NetworkId,
		Category: flags.EthCategory,
	}
	MainnetFlag = &cli.BoolFlag{
		Name:     "mainnet",
		Usage:    "Ethereum mainnet",
		Category: flags.EthCategory,
	}
	DeveloperFlag = &cli.BoolFlag{
		Name:  "dev",
		Usage: "Ephemeral proof-of-authority network with a pre-funded developer account, mining enabled",
	}
	DeveloperPeriodFlag = &cli.Uint64Flag{
		Name:     "dev.period",
		Usage:    "Block period to use in developer mode (0 = mine only if transaction pending)",
		Category: flags.DevCategory,
	}
	DeveloperGasLimitFlag = &cli.Uint64Flag{
		Name:     "dev.gaslimit",
		Usage:    "Initial block gas limit",
		Value:    11500000,
		Category: flags.DevCategory,
	}

	IdentityFlag = &cli.StringFlag{
		Name:     "identity",
		Usage:    "Custom node name",
		Category: flags.NetworkingCategory,
	}
	DocRootFlag = &flags.DirectoryFlag{
		Name:     "docroot",
		Usage:    "Document Root for HTTPClient file scheme",
		Value:    flags.DirectoryString(flags.HomeDir()),
		Category: flags.APICategory,
	}
	ExitWhenSyncedFlag = &cli.BoolFlag{
		Name:     "exitwhensynced",
		Usage:    "Exits after block synchronisation completes",
		Category: flags.EthCategory,
	}

	// Dump command options.
	IterativeOutputFlag = &cli.BoolFlag{
		Name:  "iterative",
		Usage: "Print streaming JSON iteratively, delimited by newlines",
		Value: true,
	}
	ExcludeStorageFlag = &cli.BoolFlag{
		Name:  "nostorage",
		Usage: "Exclude storage entries (save db lookups)",
	}
	IncludeIncompletesFlag = &cli.BoolFlag{
		Name:  "incompletes",
		Usage: "Include accounts for which we don't have the address (missing preimage)",
	}
	ExcludeCodeFlag = &cli.BoolFlag{
		Name:  "nocode",
		Usage: "Exclude contract code (save db lookups)",
	}
	StartKeyFlag = &cli.StringFlag{
		Name:  "start",
		Usage: "Start position. Either a hash or address",
		Value: "0x0000000000000000000000000000000000000000000000000000000000000000",
	}
	DumpLimitFlag = &cli.Uint64Flag{
		Name:  "limit",
		Usage: "Max number of elements (0 = no limit)",
		Value: 0,
	}

	defaultSyncMode = ethconfig.Defaults.SyncMode
	SyncModeFlag    = &flags.TextMarshalerFlag{
		Name:     "syncmode",
		Usage:    `Blockchain sync mode ("snap", "full" or "light")`,
		Value:    &defaultSyncMode,
		Category: flags.EthCategory,
	}
	GCModeFlag = &cli.StringFlag{
		Name:     "gcmode",
		Usage:    `Blockchain garbage collection mode ("full", "archive")`,
		Value:    "full",
		Category: flags.EthCategory,
	}
	SnapshotFlag = &cli.BoolFlag{
		Name:     "snapshot",
		Usage:    `Enables snapshot-database mode (default = enable)`,
		Value:    true,
		Category: flags.EthCategory,
	}
	TxLookupLimitFlag = &cli.Uint64Flag{
		Name:     "txlookuplimit",
		Usage:    "Number of recent blocks to maintain transactions index for (default = about one year, 0 = entire chain)",
		Value:    ethconfig.Defaults.TxLookupLimit,
		Category: flags.EthCategory,
	}
	LightKDFFlag = &cli.BoolFlag{
		Name:     "lightkdf",
		Usage:    "Reduce key-derivation RAM & CPU usage at some expense of KDF strength",
		Category: flags.AccountCategory,
	}
	EthRequiredBlocksFlag = &cli.StringFlag{
		Name:     "eth.requiredblocks",
		Usage:    "Comma separated block number-to-hash mappings to require for peering (<number>=<hash>)",
		Category: flags.EthCategory,
	}
	BloomFilterSizeFlag = &cli.Uint64Flag{
		Name:     "bloomfilter.size",
		Usage:    "Megabytes of memory allocated to bloom-filter for pruning",
		Value:    2048,
		Category: flags.EthCategory,
	}
	TriesInMemoryFlag = &cli.Uint64Flag{
		Name:  "triesInMemory",
		Usage: "The layer of tries trees that keep in memory",
		Value: 128,
	}
	defaultVerifyMode   = ethconfig.Defaults.TriesVerifyMode
	TriesVerifyModeFlag = &flags.TextMarshalerFlag{
		Name: "tries-verify-mode",
		Usage: `tries verify mode:
				"local(default): a normal full node with complete state world(both MPT and snapshot), merkle state root will
				                 be verified against the block header.",
				"full: a fast node with only snapshot state world. Merkle state root is verified by the trustworthy remote verify node
					   by comparing the diffhash(an identify of difflayer generated by the block) and state root.",
				"insecure: same as full mode, except that it can tolerate without verifying the diffhash when verify node does not have it.",
				"none: no merkle state root verification at all, there is no need to setup or connect remote verify node at all,
				       it is more light comparing to full and insecure mode, but get a very small chance that the state is not consistent
						with other peers."`,
		Value: &defaultVerifyMode,
	}
	OverrideCancun = &cli.Uint64Flag{
		Name:     "override.cancun",
		Usage:    "Manually specify the Cancun fork timestamp, overriding the bundled setting",
		Category: flags.EthCategory,
	}
	OverrideVerkle = &cli.Uint64Flag{
		Name:     "override.verkle",
		Usage:    "Manually specify the Verkle fork timestamp, overriding the bundled setting",
		Category: flags.EthCategory,
	}
	// Light server and client settings
	LightServeFlag = &cli.IntFlag{
		Name:     "light.serve",
		Usage:    "Maximum percentage of time allowed for serving LES requests (multi-threaded processing allows values over 100)",
		Value:    ethconfig.Defaults.LightServ,
		Category: flags.LightCategory,
	}
	LightIngressFlag = &cli.IntFlag{
		Name:     "light.ingress",
		Usage:    "Incoming bandwidth limit for serving light clients (kilobytes/sec, 0 = unlimited)",
		Value:    ethconfig.Defaults.LightIngress,
		Category: flags.LightCategory,
	}
	LightEgressFlag = &cli.IntFlag{
		Name:     "light.egress",
		Usage:    "Outgoing bandwidth limit for serving light clients (kilobytes/sec, 0 = unlimited)",
		Value:    ethconfig.Defaults.LightEgress,
		Category: flags.LightCategory,
	}
	LightMaxPeersFlag = &cli.IntFlag{
		Name:     "light.maxpeers",
		Usage:    "Maximum number of light clients to serve, or light servers to attach to",
		Value:    ethconfig.Defaults.LightPeers,
		Category: flags.LightCategory,
	}
	LightNoPruneFlag = &cli.BoolFlag{
		Name:     "light.nopruning",
		Usage:    "Disable ancient light chain data pruning",
		Category: flags.LightCategory,
	}
	LightNoSyncServeFlag = &cli.BoolFlag{
		Name:     "light.nosyncserve",
		Usage:    "Enables serving light clients before syncing",
		Category: flags.LightCategory,
	}
	// Transaction pool settings
	TxPoolLocalsFlag = &cli.StringFlag{
		Name:     "txpool.locals",
		Usage:    "Comma separated accounts to treat as locals (no flush, priority inclusion)",
		Category: flags.TxPoolCategory,
	}
	TxPoolNoLocalsFlag = &cli.BoolFlag{
		Name:     "txpool.nolocals",
		Usage:    "Disables price exemptions for locally submitted transactions",
		Category: flags.TxPoolCategory,
	}
	TxPoolJournalFlag = &cli.StringFlag{
		Name:     "txpool.journal",
		Usage:    "Disk journal for local transaction to survive node restarts",
		Value:    ethconfig.Defaults.TxPool.Journal,
		Category: flags.TxPoolCategory,
	}
	TxPoolRejournalFlag = &cli.DurationFlag{
		Name:     "txpool.rejournal",
		Usage:    "Time interval to regenerate the local transaction journal",
		Value:    ethconfig.Defaults.TxPool.Rejournal,
		Category: flags.TxPoolCategory,
	}
	TxPoolPriceLimitFlag = &cli.Uint64Flag{
		Name:     "txpool.pricelimit",
		Usage:    "Minimum gas price tip to enforce for acceptance into the pool",
		Value:    ethconfig.Defaults.TxPool.PriceLimit,
		Category: flags.TxPoolCategory,
	}
	TxPoolPriceBumpFlag = &cli.Uint64Flag{
		Name:     "txpool.pricebump",
		Usage:    "Price bump percentage to replace an already existing transaction",
		Value:    ethconfig.Defaults.TxPool.PriceBump,
		Category: flags.TxPoolCategory,
	}
	TxPoolAccountSlotsFlag = &cli.Uint64Flag{
		Name:     "txpool.accountslots",
		Usage:    "Minimum number of executable transaction slots guaranteed per account",
		Value:    ethconfig.Defaults.TxPool.AccountSlots,
		Category: flags.TxPoolCategory,
	}
	TxPoolGlobalSlotsFlag = &cli.Uint64Flag{
		Name:     "txpool.globalslots",
		Usage:    "Maximum number of executable transaction slots for all accounts",
		Value:    ethconfig.Defaults.TxPool.GlobalSlots,
		Category: flags.TxPoolCategory,
	}
	TxPoolAccountQueueFlag = &cli.Uint64Flag{
		Name:     "txpool.accountqueue",
		Usage:    "Maximum number of non-executable transaction slots permitted per account",
		Value:    ethconfig.Defaults.TxPool.AccountQueue,
		Category: flags.TxPoolCategory,
	}
	TxPoolGlobalQueueFlag = &cli.Uint64Flag{
		Name:     "txpool.globalqueue",
		Usage:    "Maximum number of non-executable transaction slots for all accounts",
		Value:    ethconfig.Defaults.TxPool.GlobalQueue,
		Category: flags.TxPoolCategory,
	}
	TxPoolLifetimeFlag = &cli.DurationFlag{
		Name:     "txpool.lifetime",
		Usage:    "Maximum amount of time non-executable transaction are queued",
		Value:    ethconfig.Defaults.TxPool.Lifetime,
		Category: flags.TxPoolCategory,
	}
	TxPoolReannounceTimeFlag = &cli.DurationFlag{
		Name:  "txpool.reannouncetime",
		Usage: "Duration for announcing local pending transactions again (default = 10 years, minimum = 1 minute)",
		Value: ethconfig.Defaults.TxPool.ReannounceTime,
	}
	// Blob transaction pool settings
	BlobPoolDataDirFlag = &cli.StringFlag{
		Name:     "blobpool.datadir",
		Usage:    "Data directory to store blob transactions in",
		Value:    ethconfig.Defaults.BlobPool.Datadir,
		Category: flags.BlobPoolCategory,
	}
	BlobPoolDataCapFlag = &cli.Uint64Flag{
		Name:     "blobpool.datacap",
		Usage:    "Disk space to allocate for pending blob transactions (soft limit)",
		Value:    ethconfig.Defaults.BlobPool.Datacap,
		Category: flags.BlobPoolCategory,
	}
	BlobPoolPriceBumpFlag = &cli.Uint64Flag{
		Name:     "blobpool.pricebump",
		Usage:    "Price bump percentage to replace an already existing blob transaction",
		Value:    ethconfig.Defaults.BlobPool.PriceBump,
		Category: flags.BlobPoolCategory,
	}
	// Performance tuning settings
	CacheFlag = &cli.IntFlag{
		Name:     "cache",
		Usage:    "Megabytes of memory allocated to internal caching (default = 4096 mainnet full node, 128 light mode)",
		Value:    1024,
		Category: flags.PerfCategory,
	}
	CacheDatabaseFlag = &cli.IntFlag{
		Name:     "cache.database",
		Usage:    "Percentage of cache memory allowance to use for database io",
		Value:    40,
		Category: flags.PerfCategory,
	}
	CacheTrieFlag = &cli.IntFlag{
		Name:     "cache.trie",
		Usage:    "Percentage of cache memory allowance to use for trie caching (default = 15% full mode, 30% archive mode)",
		Value:    15,
		Category: flags.PerfCategory,
	}
	CacheGCFlag = &cli.IntFlag{
		Name:     "cache.gc",
		Usage:    "Percentage of cache memory allowance to use for trie pruning (default = 25% full mode, 0% archive mode)",
		Value:    25,
		Category: flags.PerfCategory,
	}
	CacheSnapshotFlag = &cli.IntFlag{
		Name:     "cache.snapshot",
		Usage:    "Percentage of cache memory allowance to use for snapshot caching (default = 20%)",
		Value:    20,
		Category: flags.PerfCategory,
	}
	CacheNoPrefetchFlag = &cli.BoolFlag{
		Name:     "cache.noprefetch",
		Usage:    "Disable heuristic state prefetch during block import (less CPU and disk IO, more time waiting for data)",
		Category: flags.PerfCategory,
	}
	CachePreimagesFlag = &cli.BoolFlag{
		Name:     "cache.preimages",
		Usage:    "Enable recording the SHA3/keccak preimages of trie keys",
		Category: flags.PerfCategory,
	}
	PersistDiffFlag = &cli.BoolFlag{
		Name:  "persistdiff",
		Usage: "Enable persistence of the diff layer",
	}
	DiffBlockFlag = &cli.Uint64Flag{
		Name:  "diffblock",
		Usage: "The number of blocks should be persisted in db (default = 86400)",
		Value: uint64(86400),
	}
	PruneAncientDataFlag = &cli.BoolFlag{
		Name:  "pruneancient",
		Usage: "Prune ancient data, is an optional config and disabled by default. Only keep the latest 9w blocks' data,the older blocks' data will be permanently pruned. Notice:the geth/chaindata/ancient dir will be removed, if restart without the flag, the ancient data will start with the previous point that the oldest unpruned block number. Recommends to the user who don't care about the ancient data.",
	}
	CacheLogSizeFlag = &cli.IntFlag{
		Name:     "cache.blocklogs",
		Usage:    "Size (in number of blocks) of the log cache for filtering",
		Category: flags.PerfCategory,
		Value:    ethconfig.Defaults.FilterLogCacheSize,
	}
	FDLimitFlag = &cli.IntFlag{
		Name:     "fdlimit",
		Usage:    "Raise the open file descriptor resource limit (default = system fd limit)",
		Category: flags.PerfCategory,
	}
	CryptoKZGFlag = &cli.StringFlag{
		Name:     "crypto.kzg",
		Usage:    "KZG library implementation to use; gokzg (recommended) or ckzg",
		Value:    "gokzg",
		Category: flags.PerfCategory,
	}

	// Miner settings
	MiningEnabledFlag = &cli.BoolFlag{
		Name:     "mine",
		Usage:    "Enable mining",
		Category: flags.MinerCategory,
	}
	MinerGasLimitFlag = &cli.Uint64Flag{
		Name:     "miner.gaslimit",
		Usage:    "Target gas ceiling for mined blocks",
		Value:    ethconfig.Defaults.Miner.GasCeil,
		Category: flags.MinerCategory,
	}
	MinerGasPriceFlag = &flags.BigFlag{
		Name:     "miner.gasprice",
		Usage:    "Minimum gas price for mining a transaction",
		Value:    ethconfig.Defaults.Miner.GasPrice,
		Category: flags.MinerCategory,
	}
	MinerEtherbaseFlag = &cli.StringFlag{
		Name:     "miner.etherbase",
		Usage:    "0x prefixed public address for block mining rewards",
		Category: flags.MinerCategory,
	}
	MinerExtraDataFlag = &cli.StringFlag{
		Name:     "miner.extradata",
		Usage:    "Block extra data set by the miner (default = client version)",
		Category: flags.MinerCategory,
	}
	MinerRecommitIntervalFlag = &cli.DurationFlag{
		Name:     "miner.recommit",
		Usage:    "Time interval to recreate the block being mined",
		Value:    ethconfig.Defaults.Miner.Recommit,
		Category: flags.MinerCategory,
	}
	MinerDelayLeftoverFlag = &cli.DurationFlag{
		Name:  "miner.delayleftover",
		Usage: "Time reserved to finalize a block",
		Value: ethconfig.Defaults.Miner.DelayLeftOver,
	}
	MinerNewPayloadTimeout = &cli.DurationFlag{
		Name:     "miner.newpayload-timeout",
		Usage:    "Specify the maximum time allowance for creating a new payload",
		Value:    ethconfig.Defaults.Miner.NewPayloadTimeout,
		Category: flags.MinerCategory,
	}

	// Account settings
	UnlockedAccountFlag = &cli.StringFlag{
		Name:     "unlock",
		Usage:    "Comma separated list of accounts to unlock",
		Value:    "",
		Category: flags.AccountCategory,
	}
	PasswordFileFlag = &cli.PathFlag{
		Name:      "password",
		Usage:     "Password file to use for non-interactive password input",
		TakesFile: true,
		Category:  flags.AccountCategory,
	}
	ExternalSignerFlag = &cli.StringFlag{
		Name:     "signer",
		Usage:    "External signer (url or path to ipc file)",
		Value:    "",
		Category: flags.AccountCategory,
	}
	InsecureUnlockAllowedFlag = &cli.BoolFlag{
		Name:     "allow-insecure-unlock",
		Usage:    "Allow insecure account unlocking when account-related RPCs are exposed by http",
		Category: flags.AccountCategory,
	}

	// EVM settings
	VMEnableDebugFlag = &cli.BoolFlag{
		Name:     "vmdebug",
		Usage:    "Record information useful for VM and contract debugging",
		Category: flags.VMCategory,
	}

	// API options.
	RPCGlobalGasCapFlag = &cli.Uint64Flag{
		Name:     "rpc.gascap",
		Usage:    "Sets a cap on gas that can be used in eth_call/estimateGas (0=infinite)",
		Value:    ethconfig.Defaults.RPCGasCap,
		Category: flags.APICategory,
	}
	RPCGlobalEVMTimeoutFlag = &cli.DurationFlag{
		Name:     "rpc.evmtimeout",
		Usage:    "Sets a timeout used for eth_call (0=infinite)",
		Value:    ethconfig.Defaults.RPCEVMTimeout,
		Category: flags.APICategory,
	}
	RPCGlobalTxFeeCapFlag = &cli.Float64Flag{
		Name:     "rpc.txfeecap",
		Usage:    "Sets a cap on transaction fee (in ether) that can be sent via the RPC APIs (0 = no cap)",
		Value:    ethconfig.Defaults.RPCTxFeeCap,
		Category: flags.APICategory,
	}
	// Authenticated RPC HTTP settings
	AuthListenFlag = &cli.StringFlag{
		Name:     "authrpc.addr",
		Usage:    "Listening address for authenticated APIs",
		Value:    node.DefaultConfig.AuthAddr,
		Category: flags.APICategory,
	}
	AuthPortFlag = &cli.IntFlag{
		Name:     "authrpc.port",
		Usage:    "Listening port for authenticated APIs",
		Value:    node.DefaultConfig.AuthPort,
		Category: flags.APICategory,
	}
	AuthVirtualHostsFlag = &cli.StringFlag{
		Name:     "authrpc.vhosts",
		Usage:    "Comma separated list of virtual hostnames from which to accept requests (server enforced). Accepts '*' wildcard.",
		Value:    strings.Join(node.DefaultConfig.AuthVirtualHosts, ","),
		Category: flags.APICategory,
	}
	JWTSecretFlag = &flags.DirectoryFlag{
		Name:     "authrpc.jwtsecret",
		Usage:    "Path to a JWT secret to use for authenticated RPC endpoints",
		Category: flags.APICategory,
	}

	// Logging and debug settings
	EthStatsURLFlag = &cli.StringFlag{
		Name:     "ethstats",
		Usage:    "Reporting URL of a ethstats service (nodename:secret@host:port)",
		Category: flags.MetricsCategory,
	}
	NoCompactionFlag = &cli.BoolFlag{
		Name:     "nocompaction",
		Usage:    "Disables db compaction after import",
		Category: flags.LoggingCategory,
	}

	// MISC settings
	SyncTargetFlag = &cli.PathFlag{
		Name:      "synctarget",
		Usage:     `File for containing the hex-encoded block-rlp as sync target(dev feature)`,
		TakesFile: true,
		Category:  flags.MiscCategory,
	}

	// RPC settings
	IPCDisabledFlag = &cli.BoolFlag{
		Name:     "ipcdisable",
		Usage:    "Disable the IPC-RPC server",
		Category: flags.APICategory,
	}
	IPCPathFlag = &flags.DirectoryFlag{
		Name:     "ipcpath",
		Usage:    "Filename for IPC socket/pipe within the datadir (explicit paths escape it)",
		Category: flags.APICategory,
	}
	HTTPEnabledFlag = &cli.BoolFlag{
		Name:     "http",
		Usage:    "Enable the HTTP-RPC server",
		Category: flags.APICategory,
	}
	HTTPListenAddrFlag = &cli.StringFlag{
		Name:     "http.addr",
		Usage:    "HTTP-RPC server listening interface",
		Value:    node.DefaultHTTPHost,
		Category: flags.APICategory,
	}
	HTTPPortFlag = &cli.IntFlag{
		Name:     "http.port",
		Usage:    "HTTP-RPC server listening port",
		Value:    node.DefaultHTTPPort,
		Category: flags.APICategory,
	}
	HTTPCORSDomainFlag = &cli.StringFlag{
		Name:     "http.corsdomain",
		Usage:    "Comma separated list of domains from which to accept cross origin requests (browser enforced)",
		Value:    "",
		Category: flags.APICategory,
	}
	HTTPVirtualHostsFlag = &cli.StringFlag{
		Name:     "http.vhosts",
		Usage:    "Comma separated list of virtual hostnames from which to accept requests (server enforced). Accepts '*' wildcard.",
		Value:    strings.Join(node.DefaultConfig.HTTPVirtualHosts, ","),
		Category: flags.APICategory,
	}
	HTTPApiFlag = &cli.StringFlag{
		Name:     "http.api",
		Usage:    "API's offered over the HTTP-RPC interface",
		Value:    "",
		Category: flags.APICategory,
	}
	HTTPPathPrefixFlag = &cli.StringFlag{
		Name:     "http.rpcprefix",
		Usage:    "HTTP path path prefix on which JSON-RPC is served. Use '/' to serve on all paths.",
		Value:    "",
		Category: flags.APICategory,
	}
	GraphQLEnabledFlag = &cli.BoolFlag{
		Name:     "graphql",
		Usage:    "Enable GraphQL on the HTTP-RPC server. Note that GraphQL can only be started if an HTTP server is started as well.",
		Category: flags.APICategory,
	}
	GraphQLCORSDomainFlag = &cli.StringFlag{
		Name:     "graphql.corsdomain",
		Usage:    "Comma separated list of domains from which to accept cross origin requests (browser enforced)",
		Value:    "",
		Category: flags.APICategory,
	}
	GraphQLVirtualHostsFlag = &cli.StringFlag{
		Name:     "graphql.vhosts",
		Usage:    "Comma separated list of virtual hostnames from which to accept requests (server enforced). Accepts '*' wildcard.",
		Value:    strings.Join(node.DefaultConfig.GraphQLVirtualHosts, ","),
		Category: flags.APICategory,
	}
	WSEnabledFlag = &cli.BoolFlag{
		Name:     "ws",
		Usage:    "Enable the WS-RPC server",
		Category: flags.APICategory,
	}
	WSListenAddrFlag = &cli.StringFlag{
		Name:     "ws.addr",
		Usage:    "WS-RPC server listening interface",
		Value:    node.DefaultWSHost,
		Category: flags.APICategory,
	}
	WSPortFlag = &cli.IntFlag{
		Name:     "ws.port",
		Usage:    "WS-RPC server listening port",
		Value:    node.DefaultWSPort,
		Category: flags.APICategory,
	}
	WSApiFlag = &cli.StringFlag{
		Name:     "ws.api",
		Usage:    "API's offered over the WS-RPC interface",
		Value:    "",
		Category: flags.APICategory,
	}
	WSAllowedOriginsFlag = &cli.StringFlag{
		Name:     "ws.origins",
		Usage:    "Origins from which to accept websockets requests",
		Value:    "",
		Category: flags.APICategory,
	}
	WSPathPrefixFlag = &cli.StringFlag{
		Name:     "ws.rpcprefix",
		Usage:    "HTTP path prefix on which JSON-RPC is served. Use '/' to serve on all paths.",
		Value:    "",
		Category: flags.APICategory,
	}
	ExecFlag = &cli.StringFlag{
		Name:     "exec",
		Usage:    "Execute JavaScript statement",
		Category: flags.APICategory,
	}
	PreloadJSFlag = &cli.StringFlag{
		Name:     "preload",
		Usage:    "Comma separated list of JavaScript files to preload into the console",
		Category: flags.APICategory,
	}
	AllowUnprotectedTxs = &cli.BoolFlag{
		Name:     "rpc.allow-unprotected-txs",
		Usage:    "Allow for unprotected (non EIP155 signed) transactions to be submitted via RPC",
		Category: flags.APICategory,
	}
	BatchRequestLimit = &cli.IntFlag{
		Name:     "rpc.batch-request-limit",
		Usage:    "Maximum number of requests in a batch",
		Value:    node.DefaultConfig.BatchRequestLimit,
		Category: flags.APICategory,
	}
	BatchResponseMaxSize = &cli.IntFlag{
		Name:     "rpc.batch-response-max-size",
		Usage:    "Maximum number of bytes returned from a batched call",
		Value:    node.DefaultConfig.BatchResponseMaxSize,
		Category: flags.APICategory,
	}
	EnablePersonal = &cli.BoolFlag{
		Name:     "rpc.enabledeprecatedpersonal",
		Usage:    "Enables the (deprecated) personal namespace",
		Category: flags.APICategory,
	}

	// Network Settings
	MaxPeersFlag = &cli.IntFlag{
		Name:     "maxpeers",
		Usage:    "Maximum number of network peers (network disabled if set to 0)",
		Value:    node.DefaultConfig.P2P.MaxPeers,
		Category: flags.NetworkingCategory,
	}

	MaxPeersPerIPFlag = &cli.IntFlag{
		Name:  "maxpeersperip",
		Usage: "Maximum number of network peers from a single IP address, (default used if set to <= 0, which is same as MaxPeers)",
		Value: node.DefaultConfig.P2P.MaxPeersPerIP,
	}

	MaxPendingPeersFlag = &cli.IntFlag{
		Name:     "maxpendpeers",
		Usage:    "Maximum number of pending connection attempts (defaults used if set to 0)",
		Value:    node.DefaultConfig.P2P.MaxPendingPeers,
		Category: flags.NetworkingCategory,
	}
	ListenPortFlag = &cli.IntFlag{
		Name:     "port",
		Usage:    "Network listening port",
		Value:    30303,
		Category: flags.NetworkingCategory,
	}
	BootnodesFlag = &cli.StringFlag{
		Name:     "bootnodes",
		Usage:    "Comma separated enode URLs for P2P discovery bootstrap",
		Value:    "",
		Category: flags.NetworkingCategory,
	}
	NodeKeyFileFlag = &cli.StringFlag{
		Name:     "nodekey",
		Usage:    "P2P node key file",
		Category: flags.NetworkingCategory,
	}
	NodeKeyHexFlag = &cli.StringFlag{
		Name:     "nodekeyhex",
		Usage:    "P2P node key as hex (for testing)",
		Category: flags.NetworkingCategory,
	}
	NATFlag = &cli.StringFlag{
		Name:     "nat",
		Usage:    "NAT port mapping mechanism (any|none|upnp|pmp|pmp:<IP>|extip:<IP>)",
		Value:    "any",
		Category: flags.NetworkingCategory,
	}
	NoDiscoverFlag = &cli.BoolFlag{
		Name:     "nodiscover",
		Usage:    "Disables the peer discovery mechanism (manual peer addition)",
		Category: flags.NetworkingCategory,
	}
	DiscoveryV4Flag = &cli.BoolFlag{
		Name:     "discovery.v4",
		Aliases:  []string{"discv4"},
		Usage:    "Enables the V4 discovery mechanism",
		Category: flags.NetworkingCategory,
		Value:    true,
	}
	DiscoveryV5Flag = &cli.BoolFlag{
		Name:     "discovery.v5",
		Aliases:  []string{"discv5"},
		Usage:    "Enables the experimental RLPx V5 (Topic Discovery) mechanism",
		Category: flags.NetworkingCategory,
	}
	NetrestrictFlag = &cli.StringFlag{
		Name:     "netrestrict",
		Usage:    "Restricts network communication to the given IP networks (CIDR masks)",
		Category: flags.NetworkingCategory,
	}
	DNSDiscoveryFlag = &cli.StringFlag{
		Name:     "discovery.dns",
		Usage:    "Sets DNS discovery entry points (use \"\" to disable DNS)",
		Category: flags.NetworkingCategory,
	}
	DiscoveryPortFlag = &cli.IntFlag{
		Name:     "discovery.port",
		Usage:    "Use a custom UDP port for P2P discovery",
		Value:    30303,
		Category: flags.NetworkingCategory,
	}

	// Console
	JSpathFlag = &flags.DirectoryFlag{
		Name:     "jspath",
		Usage:    "JavaScript root path for `loadScript`",
		Value:    flags.DirectoryString("."),
		Category: flags.APICategory,
	}
	HttpHeaderFlag = &cli.StringSliceFlag{
		Name:     "header",
		Aliases:  []string{"H"},
		Usage:    "Pass custom headers to the RPC server when using --" + RemoteDBFlag.Name + " or the geth attach console. This flag can be given multiple times.",
		Category: flags.APICategory,
	}

	// Gas price oracle settings
	GpoBlocksFlag = &cli.IntFlag{
		Name:     "gpo.blocks",
		Usage:    "Number of recent blocks to check for gas prices",
		Value:    ethconfig.Defaults.GPO.Blocks,
		Category: flags.GasPriceCategory,
	}
	GpoPercentileFlag = &cli.IntFlag{
		Name:     "gpo.percentile",
		Usage:    "Suggested gas price is the given percentile of a set of recent transaction gas prices",
		Value:    ethconfig.Defaults.GPO.Percentile,
		Category: flags.GasPriceCategory,
	}
	GpoMaxGasPriceFlag = &cli.Int64Flag{
		Name:     "gpo.maxprice",
		Usage:    "Maximum transaction priority fee (or gasprice before London fork) to be recommended by gpo",
		Value:    ethconfig.Defaults.GPO.MaxPrice.Int64(),
		Category: flags.GasPriceCategory,
	}
	GpoIgnoreGasPriceFlag = &cli.Int64Flag{
		Name:     "gpo.ignoreprice",
		Usage:    "Gas price below which gpo will ignore transactions",
		Value:    ethconfig.Defaults.GPO.IgnorePrice.Int64(),
		Category: flags.GasPriceCategory,
	}

	// Metrics flags
	MetricsEnabledFlag = &cli.BoolFlag{
		Name:     "metrics",
		Usage:    "Enable metrics collection and reporting",
		Category: flags.MetricsCategory,
	}
	MetricsEnabledExpensiveFlag = &cli.BoolFlag{
		Name:     "metrics.expensive",
		Usage:    "Enable expensive metrics collection and reporting",
		Category: flags.MetricsCategory,
	}

	// MetricsHTTPFlag defines the endpoint for a stand-alone metrics HTTP endpoint.
	// Since the pprof service enables sensitive/vulnerable behavior, this allows a user
	// to enable a public-OK metrics endpoint without having to worry about ALSO exposing
	// other profiling behavior or information.
	MetricsHTTPFlag = &cli.StringFlag{
		Name:     "metrics.addr",
		Usage:    `Enable stand-alone metrics HTTP server listening interface.`,
		Category: flags.MetricsCategory,
	}
	MetricsPortFlag = &cli.IntFlag{
		Name: "metrics.port",
		Usage: `Metrics HTTP server listening port.
Please note that --` + MetricsHTTPFlag.Name + ` must be set to start the server.`,
		Value:    metrics.DefaultConfig.Port,
		Category: flags.MetricsCategory,
	}
	MetricsEnableInfluxDBFlag = &cli.BoolFlag{
		Name:     "metrics.influxdb",
		Usage:    "Enable metrics export/push to an external InfluxDB database",
		Category: flags.MetricsCategory,
	}
	MetricsInfluxDBEndpointFlag = &cli.StringFlag{
		Name:     "metrics.influxdb.endpoint",
		Usage:    "InfluxDB API endpoint to report metrics to",
		Value:    metrics.DefaultConfig.InfluxDBEndpoint,
		Category: flags.MetricsCategory,
	}
	MetricsInfluxDBDatabaseFlag = &cli.StringFlag{
		Name:     "metrics.influxdb.database",
		Usage:    "InfluxDB database name to push reported metrics to",
		Value:    metrics.DefaultConfig.InfluxDBDatabase,
		Category: flags.MetricsCategory,
	}
	MetricsInfluxDBUsernameFlag = &cli.StringFlag{
		Name:     "metrics.influxdb.username",
		Usage:    "Username to authorize access to the database",
		Value:    metrics.DefaultConfig.InfluxDBUsername,
		Category: flags.MetricsCategory,
	}
	MetricsInfluxDBPasswordFlag = &cli.StringFlag{
		Name:     "metrics.influxdb.password",
		Usage:    "Password to authorize access to the database",
		Value:    metrics.DefaultConfig.InfluxDBPassword,
		Category: flags.MetricsCategory,
	}
	// Tags are part of every measurement sent to InfluxDB. Queries on tags are faster in InfluxDB.
	// For example `host` tag could be used so that we can group all nodes and average a measurement
	// across all of them, but also so that we can select a specific node and inspect its measurements.
	// https://docs.influxdata.com/influxdb/v1.4/concepts/key_concepts/#tag-key
	MetricsInfluxDBTagsFlag = &cli.StringFlag{
		Name:     "metrics.influxdb.tags",
		Usage:    "Comma-separated InfluxDB tags (key/values) attached to all measurements",
		Value:    metrics.DefaultConfig.InfluxDBTags,
		Category: flags.MetricsCategory,
	}

	MetricsEnableInfluxDBV2Flag = &cli.BoolFlag{
		Name:     "metrics.influxdbv2",
		Usage:    "Enable metrics export/push to an external InfluxDB v2 database",
		Category: flags.MetricsCategory,
	}

	MetricsInfluxDBTokenFlag = &cli.StringFlag{
		Name:     "metrics.influxdb.token",
		Usage:    "Token to authorize access to the database (v2 only)",
		Value:    metrics.DefaultConfig.InfluxDBToken,
		Category: flags.MetricsCategory,
	}

	MetricsInfluxDBBucketFlag = &cli.StringFlag{
		Name:     "metrics.influxdb.bucket",
		Usage:    "InfluxDB bucket name to push reported metrics to (v2 only)",
		Value:    metrics.DefaultConfig.InfluxDBBucket,
		Category: flags.MetricsCategory,
	}

	// Init network
	InitNetworkSize = &cli.IntFlag{
		Name:  "init.size",
		Usage: "the size of the network",
		Value: 1,
	}

	InitNetworkDir = &cli.StringFlag{
		Name:  "init.dir",
		Usage: "the direction to store initial network data",
		Value: "",
	}

	InitNetworkIps = &cli.StringFlag{
		Name:  "init.ips",
		Usage: "the ips of each node in the network, example '192.168.0.1,192.168.0.2'",
		Value: "",
	}

	InitNetworkPort = &cli.IntFlag{
		Name:  "init.p2p-port",
		Usage: "the p2p port of the nodes in the network",
		Value: 30311,
	}
	MetricsInfluxDBOrganizationFlag = &cli.StringFlag{
		Name:     "metrics.influxdb.organization",
		Usage:    "InfluxDB organization name (v2 only)",
		Value:    metrics.DefaultConfig.InfluxDBOrganization,
		Category: flags.MetricsCategory,
	}

	BlockAmountReserved = &cli.Uint64Flag{
		Name:  "block-amount-reserved",
		Usage: "Sets the expected remained amount of blocks for offline block prune",
	}

	CheckSnapshotWithMPT = &cli.BoolFlag{
		Name:  "check-snapshot-with-mpt",
		Usage: "Enable checking between snapshot and MPT ",
	}

	EnableDoubleSignMonitorFlag = &cli.BoolFlag{
		Name:  "monitor.doublesign",
		Usage: "Enable double sign monitor to check whether any validator signs multiple blocks",
	}

	VotingEnabledFlag = &cli.BoolFlag{
		Name:  "vote",
		Usage: "Enable voting when mining",
	}

<<<<<<< HEAD
	EnableMaliciousVoteMonitorFlag = &cli.BoolFlag{
=======
	DisableVoteAttestationFlag = cli.BoolFlag{
		Name:  "disablevoteattestation",
		Usage: "Disable assembling vote attestation ",
	}

	EnableMaliciousVoteMonitorFlag = cli.BoolFlag{
>>>>>>> c035b0c8
		Name:  "monitor.maliciousvote",
		Usage: "Enable malicious vote monitor to check whether any validator violates the voting rules of fast finality",
	}

	BLSPasswordFileFlag = &cli.StringFlag{
		Name:  "blspassword",
		Usage: "File path for the BLS password, which contains the password to unlock BLS wallet for managing votes in fast_finality feature",
	}

	BLSWalletDirFlag = &flags.DirectoryFlag{
		Name:  "blswallet",
		Usage: "Path for the blsWallet dir in fast finality feature (default = inside the datadir)",
	}

	VoteJournalDirFlag = &flags.DirectoryFlag{
		Name:  "vote-journal-path",
		Usage: "Path for the voteJournal dir in fast finality feature (default = inside the datadir)",
	}
)

var (
	// TestnetFlags is the flag group of all built-in supported testnets.
	TestnetFlags = []cli.Flag{}
	// NetworkFlags is the flag group of all built-in supported networks.
	NetworkFlags = append([]cli.Flag{MainnetFlag}, TestnetFlags...)

	// DatabasePathFlags is the flag group of all database path flags.
	DatabasePathFlags = []cli.Flag{
		DataDirFlag,
		AncientFlag,
		RemoteDBFlag,
		HttpHeaderFlag,
	}
)

func init() {
	if rawdb.PebbleEnabled {
		DatabasePathFlags = append(DatabasePathFlags, DBEngineFlag)
	}
}

// MakeDataDir retrieves the currently requested data directory, terminating
// if none (or the empty string) is specified. If the node is starting a testnet,
// then a subdirectory of the specified datadir will be used.
func MakeDataDir(ctx *cli.Context) string {
	if path := ctx.String(DataDirFlag.Name); path != "" {
		return path
	}
	Fatalf("Cannot determine default data directory, please set manually (--datadir)")
	return ""
}

// setNodeKey creates a node key from set command line flags, either loading it
// from a file or as a specified hex value. If neither flags were provided, this
// method returns nil and an emphemeral key is to be generated.
func setNodeKey(ctx *cli.Context, cfg *p2p.Config) {
	var (
		hex  = ctx.String(NodeKeyHexFlag.Name)
		file = ctx.String(NodeKeyFileFlag.Name)
		key  *ecdsa.PrivateKey
		err  error
	)
	switch {
	case file != "" && hex != "":
		Fatalf("Options %q and %q are mutually exclusive", NodeKeyFileFlag.Name, NodeKeyHexFlag.Name)
	case file != "":
		if key, err = crypto.LoadECDSA(file); err != nil {
			Fatalf("Option %q: %v", NodeKeyFileFlag.Name, err)
		}
		cfg.PrivateKey = key
	case hex != "":
		if key, err = crypto.HexToECDSA(hex); err != nil {
			Fatalf("Option %q: %v", NodeKeyHexFlag.Name, err)
		}
		cfg.PrivateKey = key
	}
}

// setNodeUserIdent creates the user identifier from CLI flags.
func setNodeUserIdent(ctx *cli.Context, cfg *node.Config) {
	if identity := ctx.String(IdentityFlag.Name); len(identity) > 0 {
		cfg.UserIdent = identity
	}
}

// setBootstrapNodes creates a list of bootstrap nodes from the command line
// flags, reverting to pre-configured ones if none have been specified.
func setBootstrapNodes(ctx *cli.Context, cfg *p2p.Config) {
	urls := params.MainnetBootnodes
	switch {
	case ctx.IsSet(BootnodesFlag.Name):
		urls = SplitAndTrim(ctx.String(BootnodesFlag.Name))
	}

	// don't apply defaults if BootstrapNodes is already set
	if cfg.BootstrapNodes != nil {
		return
	}
	cfg.BootstrapNodes = make([]*enode.Node, 0, len(urls))
	for _, url := range urls {
		if url != "" {
			node, err := enode.Parse(enode.ValidSchemes, url)
			if err != nil {
				log.Crit("Bootstrap URL invalid", "enode", url, "err", err)
				continue
			}
			cfg.BootstrapNodes = append(cfg.BootstrapNodes, node)
		}
	}
}

// setBootstrapNodesV5 creates a list of bootstrap nodes from the command line
// flags, reverting to pre-configured ones if none have been specified.
func setBootstrapNodesV5(ctx *cli.Context, cfg *p2p.Config) {
	urls := params.V5Bootnodes
	switch {
	case ctx.IsSet(BootnodesFlag.Name):
		urls = SplitAndTrim(ctx.String(BootnodesFlag.Name))
	case cfg.BootstrapNodesV5 != nil:
		return // already set, don't apply defaults.
	}

	cfg.BootstrapNodesV5 = make([]*enode.Node, 0, len(urls))
	for _, url := range urls {
		if url != "" {
			node, err := enode.Parse(enode.ValidSchemes, url)
			if err != nil {
				log.Error("Bootstrap URL invalid", "enode", url, "err", err)
				continue
			}
			cfg.BootstrapNodesV5 = append(cfg.BootstrapNodesV5, node)
		}
	}
}

// setListenAddress creates TCP/UDP listening address strings from set command
// line flags
func setListenAddress(ctx *cli.Context, cfg *p2p.Config) {
	if ctx.IsSet(ListenPortFlag.Name) {
		cfg.ListenAddr = fmt.Sprintf(":%d", ctx.Int(ListenPortFlag.Name))
	}
	if ctx.IsSet(DiscoveryPortFlag.Name) {
		cfg.DiscAddr = fmt.Sprintf(":%d", ctx.Int(DiscoveryPortFlag.Name))
	}
}

// setNAT creates a port mapper from command line flags.
func setNAT(ctx *cli.Context, cfg *p2p.Config) {
	if ctx.IsSet(NATFlag.Name) {
		natif, err := nat.Parse(ctx.String(NATFlag.Name))
		if err != nil {
			Fatalf("Option %s: %v", NATFlag.Name, err)
		}
		cfg.NAT = natif
	}
}

// SplitAndTrim splits input separated by a comma
// and trims excessive white space from the substrings.
func SplitAndTrim(input string) (ret []string) {
	l := strings.Split(input, ",")
	for _, r := range l {
		if r = strings.TrimSpace(r); r != "" {
			ret = append(ret, r)
		}
	}
	return ret
}

// setHTTP creates the HTTP RPC listener interface string from the set
// command line flags, returning empty if the HTTP endpoint is disabled.
func setHTTP(ctx *cli.Context, cfg *node.Config) {
	if ctx.Bool(HTTPEnabledFlag.Name) && cfg.HTTPHost == "" {
		cfg.HTTPHost = "127.0.0.1"
		if ctx.IsSet(HTTPListenAddrFlag.Name) {
			cfg.HTTPHost = ctx.String(HTTPListenAddrFlag.Name)
		}
	}

	if ctx.IsSet(HTTPPortFlag.Name) {
		cfg.HTTPPort = ctx.Int(HTTPPortFlag.Name)
	}

	if ctx.IsSet(AuthListenFlag.Name) {
		cfg.AuthAddr = ctx.String(AuthListenFlag.Name)
	}

	if ctx.IsSet(AuthPortFlag.Name) {
		cfg.AuthPort = ctx.Int(AuthPortFlag.Name)
	}

	if ctx.IsSet(AuthVirtualHostsFlag.Name) {
		cfg.AuthVirtualHosts = SplitAndTrim(ctx.String(AuthVirtualHostsFlag.Name))
	}

	if ctx.IsSet(HTTPCORSDomainFlag.Name) {
		cfg.HTTPCors = SplitAndTrim(ctx.String(HTTPCORSDomainFlag.Name))
	}

	if ctx.IsSet(HTTPApiFlag.Name) {
		cfg.HTTPModules = SplitAndTrim(ctx.String(HTTPApiFlag.Name))
	}

	if ctx.IsSet(HTTPVirtualHostsFlag.Name) {
		cfg.HTTPVirtualHosts = SplitAndTrim(ctx.String(HTTPVirtualHostsFlag.Name))
	}

	if ctx.IsSet(HTTPPathPrefixFlag.Name) {
		cfg.HTTPPathPrefix = ctx.String(HTTPPathPrefixFlag.Name)
	}
	if ctx.IsSet(AllowUnprotectedTxs.Name) {
		cfg.AllowUnprotectedTxs = ctx.Bool(AllowUnprotectedTxs.Name)
	}

	if ctx.IsSet(BatchRequestLimit.Name) {
		cfg.BatchRequestLimit = ctx.Int(BatchRequestLimit.Name)
	}

	if ctx.IsSet(BatchResponseMaxSize.Name) {
		cfg.BatchResponseMaxSize = ctx.Int(BatchResponseMaxSize.Name)
	}
}

// setGraphQL creates the GraphQL listener interface string from the set
// command line flags, returning empty if the GraphQL endpoint is disabled.
func setGraphQL(ctx *cli.Context, cfg *node.Config) {
	if ctx.IsSet(GraphQLCORSDomainFlag.Name) {
		cfg.GraphQLCors = SplitAndTrim(ctx.String(GraphQLCORSDomainFlag.Name))
	}
	if ctx.IsSet(GraphQLVirtualHostsFlag.Name) {
		cfg.GraphQLVirtualHosts = SplitAndTrim(ctx.String(GraphQLVirtualHostsFlag.Name))
	}
}

// setWS creates the WebSocket RPC listener interface string from the set
// command line flags, returning empty if the HTTP endpoint is disabled.
func setWS(ctx *cli.Context, cfg *node.Config) {
	if ctx.Bool(WSEnabledFlag.Name) && cfg.WSHost == "" {
		cfg.WSHost = "127.0.0.1"
		if ctx.IsSet(WSListenAddrFlag.Name) {
			cfg.WSHost = ctx.String(WSListenAddrFlag.Name)
		}
	}
	if ctx.IsSet(WSPortFlag.Name) {
		cfg.WSPort = ctx.Int(WSPortFlag.Name)
	}

	if ctx.IsSet(WSAllowedOriginsFlag.Name) {
		cfg.WSOrigins = SplitAndTrim(ctx.String(WSAllowedOriginsFlag.Name))
	}

	if ctx.IsSet(WSApiFlag.Name) {
		cfg.WSModules = SplitAndTrim(ctx.String(WSApiFlag.Name))
	}

	if ctx.IsSet(WSPathPrefixFlag.Name) {
		cfg.WSPathPrefix = ctx.String(WSPathPrefixFlag.Name)
	}
}

// setIPC creates an IPC path configuration from the set command line flags,
// returning an empty string if IPC was explicitly disabled, or the set path.
func setIPC(ctx *cli.Context, cfg *node.Config) {
	CheckExclusive(ctx, IPCDisabledFlag, IPCPathFlag)
	switch {
	case ctx.Bool(IPCDisabledFlag.Name):
		cfg.IPCPath = ""
	case ctx.IsSet(IPCPathFlag.Name):
		cfg.IPCPath = ctx.String(IPCPathFlag.Name)
	}
}

// setLes configures the les server and ultra light client settings from the command line flags.
func setLes(ctx *cli.Context, cfg *ethconfig.Config) {
	if ctx.IsSet(LightServeFlag.Name) {
		cfg.LightServ = ctx.Int(LightServeFlag.Name)
	}
	if ctx.IsSet(LightIngressFlag.Name) {
		cfg.LightIngress = ctx.Int(LightIngressFlag.Name)
	}
	if ctx.IsSet(LightEgressFlag.Name) {
		cfg.LightEgress = ctx.Int(LightEgressFlag.Name)
	}
	if ctx.IsSet(LightMaxPeersFlag.Name) {
		cfg.LightPeers = ctx.Int(LightMaxPeersFlag.Name)
	}
	if ctx.IsSet(LightNoPruneFlag.Name) {
		cfg.LightNoPrune = ctx.Bool(LightNoPruneFlag.Name)
	}
	if ctx.IsSet(LightNoSyncServeFlag.Name) {
		cfg.LightNoSyncServe = ctx.Bool(LightNoSyncServeFlag.Name)
	}
}

// setMonitors enable monitors from the command line flags.
func setMonitors(ctx *cli.Context, cfg *node.Config) {
	if ctx.Bool(EnableDoubleSignMonitorFlag.Name) {
		cfg.EnableDoubleSignMonitor = true
	}
	if ctx.Bool(EnableMaliciousVoteMonitorFlag.Name) {
		cfg.EnableMaliciousVoteMonitor = true
	}
}

// MakeDatabaseHandles raises out the number of allowed file handles per process
// for Geth and returns half of the allowance to assign to the database.
func MakeDatabaseHandles(max int) int {
	limit, err := fdlimit.Maximum()
	if err != nil {
		Fatalf("Failed to retrieve file descriptor allowance: %v", err)
	}
	switch {
	case max == 0:
		// User didn't specify a meaningful value, use system limits
	case max < 128:
		// User specified something unhealthy, just use system defaults
		log.Error("File descriptor limit invalid (<128)", "had", max, "updated", limit)
	case max > limit:
		// User requested more than the OS allows, notify that we can't allocate it
		log.Warn("Requested file descriptors denied by OS", "req", max, "limit", limit)
	default:
		// User limit is meaningful and within allowed range, use that
		limit = max
	}
	raised, err := fdlimit.Raise(uint64(limit))
	if err != nil {
		Fatalf("Failed to raise file descriptor allowance: %v", err)
	}
	return int(raised / 2) // Leave half for networking and other stuff
}

// MakeAddress converts an account specified directly as a hex encoded string or
// a key index in the key store to an internal account representation.
func MakeAddress(ks *keystore.KeyStore, account string) (accounts.Account, error) {
	// If the specified account is a valid address, return it
	if common.IsHexAddress(account) {
		return accounts.Account{Address: common.HexToAddress(account)}, nil
	}
	// Otherwise try to interpret the account as a keystore index
	index, err := strconv.Atoi(account)
	if err != nil || index < 0 {
		return accounts.Account{}, fmt.Errorf("invalid account address or index %q", account)
	}
	log.Warn("-------------------------------------------------------------------")
	log.Warn("Referring to accounts by order in the keystore folder is dangerous!")
	log.Warn("This functionality is deprecated and will be removed in the future!")
	log.Warn("Please use explicit addresses! (can search via `geth account list`)")
	log.Warn("-------------------------------------------------------------------")

	accs := ks.Accounts()
	if len(accs) <= index {
		return accounts.Account{}, fmt.Errorf("index %d higher than number of accounts %d", index, len(accs))
	}
	return accs[index], nil
}

// setEtherbase retrieves the etherbase from the directly specified command line flags.
func setEtherbase(ctx *cli.Context, cfg *ethconfig.Config) {
	if !ctx.IsSet(MinerEtherbaseFlag.Name) {
		return
	}
	addr := ctx.String(MinerEtherbaseFlag.Name)
	if strings.HasPrefix(addr, "0x") || strings.HasPrefix(addr, "0X") {
		addr = addr[2:]
	}
	b, err := hex.DecodeString(addr)
	if err != nil || len(b) != common.AddressLength {
		Fatalf("-%s: invalid etherbase address %q", MinerEtherbaseFlag.Name, addr)
		return
	}
	cfg.Miner.Etherbase = common.BytesToAddress(b)
}

// MakePasswordList reads password lines from the file specified by the global --password flag.
func MakePasswordList(ctx *cli.Context) []string {
	path := ctx.Path(PasswordFileFlag.Name)
	if path == "" {
		return nil
	}
	text, err := os.ReadFile(path)
	if err != nil {
		Fatalf("Failed to read password file: %v", err)
	}
	lines := strings.Split(string(text), "\n")
	// Sanitise DOS line endings.
	for i := range lines {
		lines[i] = strings.TrimRight(lines[i], "\r")
	}
	return lines
}

func SetP2PConfig(ctx *cli.Context, cfg *p2p.Config) {
	setNodeKey(ctx, cfg)
	setNAT(ctx, cfg)
	setListenAddress(ctx, cfg)
	setBootstrapNodes(ctx, cfg)
	setBootstrapNodesV5(ctx, cfg)

	lightClient := ctx.String(SyncModeFlag.Name) == "light"
	lightServer := (ctx.Int(LightServeFlag.Name) != 0)

	lightPeers := ctx.Int(LightMaxPeersFlag.Name)
	if lightClient && !ctx.IsSet(LightMaxPeersFlag.Name) {
		// dynamic default - for clients we use 1/10th of the default for servers
		lightPeers /= 10
	}

	if ctx.IsSet(MaxPeersFlag.Name) {
		cfg.MaxPeers = ctx.Int(MaxPeersFlag.Name)
		if lightServer && !ctx.IsSet(LightMaxPeersFlag.Name) {
			cfg.MaxPeers += lightPeers
		}
	} else {
		if lightServer {
			cfg.MaxPeers += lightPeers
		}
		if lightClient && ctx.IsSet(LightMaxPeersFlag.Name) && cfg.MaxPeers < lightPeers {
			cfg.MaxPeers = lightPeers
		}
	}
	// if max peers per ip is not set, use max peers
	if cfg.MaxPeersPerIP <= 0 {
		cfg.MaxPeersPerIP = cfg.MaxPeers
	}
	// flag like: `--maxpeersperip 10` could override the setting in config.toml
	if ctx.IsSet(MaxPeersPerIPFlag.Name) {
		cfg.MaxPeersPerIP = ctx.Int(MaxPeersPerIPFlag.Name)
	}

	if !(lightClient || lightServer) {
		lightPeers = 0
	}
	ethPeers := cfg.MaxPeers - lightPeers
	if lightClient {
		ethPeers = 0
	}
	log.Info("Maximum peer count", "ETH", ethPeers, "LES", lightPeers, "total", cfg.MaxPeers)

	if ctx.IsSet(MaxPendingPeersFlag.Name) {
		cfg.MaxPendingPeers = ctx.Int(MaxPendingPeersFlag.Name)
	}
	if ctx.IsSet(NoDiscoverFlag.Name) || lightClient {
		cfg.NoDiscovery = true
	}

	// Disallow --nodiscover when used in conjunction with light mode.
	if (lightClient || lightServer) && ctx.Bool(NoDiscoverFlag.Name) {
		Fatalf("Cannot use --" + NoDiscoverFlag.Name + " in light client or light server mode")
	}
	CheckExclusive(ctx, DiscoveryV4Flag, NoDiscoverFlag)
	CheckExclusive(ctx, DiscoveryV5Flag, NoDiscoverFlag)
	cfg.DiscoveryV4 = ctx.Bool(DiscoveryV4Flag.Name)
	cfg.DiscoveryV5 = ctx.Bool(DiscoveryV5Flag.Name)

	// If we're running a light client or server, force enable the v5 peer discovery.
	if lightClient || lightServer {
		cfg.DiscoveryV5 = true
	}

	if netrestrict := ctx.String(NetrestrictFlag.Name); netrestrict != "" {
		list, err := netutil.ParseNetlist(netrestrict)
		if err != nil {
			Fatalf("Option %q: %v", NetrestrictFlag.Name, err)
		}
		cfg.NetRestrict = list
	}

	if ctx.Bool(DeveloperFlag.Name) {
		// --dev mode can't use p2p networking.
		cfg.MaxPeers = 0
		cfg.ListenAddr = ""
		cfg.NoDial = true
		cfg.NoDiscovery = true
		cfg.DiscoveryV5 = false
	}
}

// SetNodeConfig applies node-related command line flags to the config.
func SetNodeConfig(ctx *cli.Context, cfg *node.Config) {
	SetP2PConfig(ctx, &cfg.P2P)
	setIPC(ctx, cfg)
	setHTTP(ctx, cfg)
	setGraphQL(ctx, cfg)
	setWS(ctx, cfg)
	setNodeUserIdent(ctx, cfg)
	SetDataDir(ctx, cfg)
	setSmartCard(ctx, cfg)
	setMonitors(ctx, cfg)
	setBLSWalletDir(ctx, cfg)
	setVoteJournalDir(ctx, cfg)

	if ctx.IsSet(JWTSecretFlag.Name) {
		cfg.JWTSecret = ctx.String(JWTSecretFlag.Name)
	}

	if ctx.IsSet(EnablePersonal.Name) {
		cfg.EnablePersonal = true
	}

	if ctx.IsSet(ExternalSignerFlag.Name) {
		cfg.ExternalSigner = ctx.String(ExternalSignerFlag.Name)
	}

	if ctx.IsSet(KeyStoreDirFlag.Name) {
		cfg.KeyStoreDir = ctx.String(KeyStoreDirFlag.Name)
	}
	if ctx.IsSet(DeveloperFlag.Name) {
		cfg.UseLightweightKDF = true
	}
	if ctx.IsSet(LightKDFFlag.Name) {
		cfg.UseLightweightKDF = ctx.Bool(LightKDFFlag.Name)
	}
	if ctx.IsSet(NoUSBFlag.Name) || cfg.NoUSB {
		log.Warn("Option nousb is deprecated and USB is deactivated by default. Use --usb to enable")
	}
	if ctx.IsSet(USBFlag.Name) {
		cfg.USB = ctx.Bool(USBFlag.Name)
	}
	if ctx.IsSet(DirectBroadcastFlag.Name) {
		cfg.DirectBroadcast = ctx.Bool(DirectBroadcastFlag.Name)
	}
	if ctx.IsSet(DisableSnapProtocolFlag.Name) {
		cfg.DisableSnapProtocol = ctx.Bool(DisableSnapProtocolFlag.Name)
	}
	if ctx.IsSet(RangeLimitFlag.Name) {
		cfg.RangeLimit = ctx.Bool(RangeLimitFlag.Name)
	}
	if ctx.IsSet(InsecureUnlockAllowedFlag.Name) {
		cfg.InsecureUnlockAllowed = ctx.Bool(InsecureUnlockAllowedFlag.Name)
	}
	if ctx.IsSet(BLSPasswordFileFlag.Name) {
		cfg.BLSPasswordFile = ctx.String(BLSPasswordFileFlag.Name)
	}
	if ctx.IsSet(DBEngineFlag.Name) {
		dbEngine := ctx.String(DBEngineFlag.Name)
		if dbEngine != "leveldb" && dbEngine != "pebble" {
			Fatalf("Invalid choice for db.engine '%s', allowed 'leveldb' or 'pebble'", dbEngine)
		}
		log.Info(fmt.Sprintf("Using %s as db engine", dbEngine))
		cfg.DBEngine = dbEngine
	}
}

func setSmartCard(ctx *cli.Context, cfg *node.Config) {
	// Skip enabling smartcards if no path is set
	path := ctx.String(SmartCardDaemonPathFlag.Name)
	if path == "" {
		return
	}
	// Sanity check that the smartcard path is valid
	fi, err := os.Stat(path)
	if err != nil {
		log.Info("Smartcard socket not found, disabling", "err", err)
		return
	}
	if fi.Mode()&os.ModeType != os.ModeSocket {
		log.Error("Invalid smartcard daemon path", "path", path, "type", fi.Mode().String())
		return
	}
	// Smartcard daemon path exists and is a socket, enable it
	cfg.SmartCardDaemonPath = path
}

func SetDataDir(ctx *cli.Context, cfg *node.Config) {
	switch {
	case ctx.IsSet(DataDirFlag.Name):
		cfg.DataDir = ctx.String(DataDirFlag.Name)
	case ctx.Bool(DeveloperFlag.Name):
		cfg.DataDir = "" // unless explicitly requested, use memory databases
	}
}

func setVoteJournalDir(ctx *cli.Context, cfg *node.Config) {
	dataDir := cfg.DataDir
	if ctx.IsSet(VoteJournalDirFlag.Name) {
		cfg.VoteJournalDir = ctx.String(VoteJournalDirFlag.Name)
	} else if cfg.VoteJournalDir == "" {
		cfg.VoteJournalDir = filepath.Join(dataDir, "voteJournal")
	}
}

func setBLSWalletDir(ctx *cli.Context, cfg *node.Config) {
	dataDir := cfg.DataDir
	if ctx.IsSet(BLSWalletDirFlag.Name) {
		cfg.BLSWalletDir = ctx.String(BLSWalletDirFlag.Name)
	} else if cfg.BLSWalletDir == "" {
		cfg.BLSWalletDir = filepath.Join(dataDir, "bls/wallet")
	}
}

func setGPO(ctx *cli.Context, cfg *gasprice.Config, light bool) {
	// If we are running the light client, apply another group
	// settings for gas oracle.
	if light {
		*cfg = ethconfig.LightClientGPO
	}
	if ctx.IsSet(GpoBlocksFlag.Name) {
		cfg.Blocks = ctx.Int(GpoBlocksFlag.Name)
	}
	if ctx.IsSet(GpoPercentileFlag.Name) {
		cfg.Percentile = ctx.Int(GpoPercentileFlag.Name)
	}
	if ctx.IsSet(GpoMaxGasPriceFlag.Name) {
		cfg.MaxPrice = big.NewInt(ctx.Int64(GpoMaxGasPriceFlag.Name))
	}
	if ctx.IsSet(GpoIgnoreGasPriceFlag.Name) {
		cfg.IgnorePrice = big.NewInt(ctx.Int64(GpoIgnoreGasPriceFlag.Name))
	}
}

func setTxPool(ctx *cli.Context, cfg *legacypool.Config) {
	if ctx.IsSet(TxPoolLocalsFlag.Name) {
		locals := strings.Split(ctx.String(TxPoolLocalsFlag.Name), ",")
		for _, account := range locals {
			if trimmed := strings.TrimSpace(account); !common.IsHexAddress(trimmed) {
				Fatalf("Invalid account in --txpool.locals: %s", trimmed)
			} else {
				cfg.Locals = append(cfg.Locals, common.HexToAddress(account))
			}
		}
	}
	if ctx.IsSet(TxPoolNoLocalsFlag.Name) {
		cfg.NoLocals = ctx.Bool(TxPoolNoLocalsFlag.Name)
	}
	if ctx.IsSet(TxPoolJournalFlag.Name) {
		cfg.Journal = ctx.String(TxPoolJournalFlag.Name)
	}
	if ctx.IsSet(TxPoolRejournalFlag.Name) {
		cfg.Rejournal = ctx.Duration(TxPoolRejournalFlag.Name)
	}
	if ctx.IsSet(TxPoolPriceLimitFlag.Name) {
		cfg.PriceLimit = ctx.Uint64(TxPoolPriceLimitFlag.Name)
	}
	if ctx.IsSet(TxPoolPriceBumpFlag.Name) {
		cfg.PriceBump = ctx.Uint64(TxPoolPriceBumpFlag.Name)
	}
	if ctx.IsSet(TxPoolAccountSlotsFlag.Name) {
		cfg.AccountSlots = ctx.Uint64(TxPoolAccountSlotsFlag.Name)
	}
	if ctx.IsSet(TxPoolGlobalSlotsFlag.Name) {
		cfg.GlobalSlots = ctx.Uint64(TxPoolGlobalSlotsFlag.Name)
	}
	if ctx.IsSet(TxPoolAccountQueueFlag.Name) {
		cfg.AccountQueue = ctx.Uint64(TxPoolAccountQueueFlag.Name)
	}
	if ctx.IsSet(TxPoolGlobalQueueFlag.Name) {
		cfg.GlobalQueue = ctx.Uint64(TxPoolGlobalQueueFlag.Name)
	}
	if ctx.IsSet(TxPoolLifetimeFlag.Name) {
		cfg.Lifetime = ctx.Duration(TxPoolLifetimeFlag.Name)
	}
	if ctx.IsSet(TxPoolReannounceTimeFlag.Name) {
		cfg.ReannounceTime = ctx.Duration(TxPoolReannounceTimeFlag.Name)
	}
}

func setMiner(ctx *cli.Context, cfg *miner.Config) {
	if ctx.IsSet(MinerExtraDataFlag.Name) {
		cfg.ExtraData = []byte(ctx.String(MinerExtraDataFlag.Name))
	}
	if ctx.IsSet(MinerGasLimitFlag.Name) {
		cfg.GasCeil = ctx.Uint64(MinerGasLimitFlag.Name)
	}
	if ctx.IsSet(MinerGasPriceFlag.Name) {
		cfg.GasPrice = flags.GlobalBig(ctx, MinerGasPriceFlag.Name)
	}
	if ctx.IsSet(MinerRecommitIntervalFlag.Name) {
		cfg.Recommit = ctx.Duration(MinerRecommitIntervalFlag.Name)
	}
	if ctx.IsSet(MinerDelayLeftoverFlag.Name) {
		cfg.DelayLeftOver = ctx.Duration(MinerDelayLeftoverFlag.Name)
	}
	if ctx.Bool(VotingEnabledFlag.Name) {
		cfg.VoteEnable = true
	}
<<<<<<< HEAD
	if ctx.IsSet(MinerNewPayloadTimeout.Name) {
		cfg.NewPayloadTimeout = ctx.Duration(MinerNewPayloadTimeout.Name)
=======
	if ctx.GlobalBool(DisableVoteAttestationFlag.Name) {
		cfg.DisableVoteAttestation = true
>>>>>>> c035b0c8
	}
}

func setRequiredBlocks(ctx *cli.Context, cfg *ethconfig.Config) {
	requiredBlocks := ctx.String(EthRequiredBlocksFlag.Name)
	if requiredBlocks == "" {
		if ctx.IsSet(LegacyWhitelistFlag.Name) {
			log.Warn("The flag --whitelist is deprecated and will be removed, please use --eth.requiredblocks")
			requiredBlocks = ctx.String(LegacyWhitelistFlag.Name)
		} else {
			return
		}
	}
	cfg.RequiredBlocks = make(map[uint64]common.Hash)
	for _, entry := range strings.Split(requiredBlocks, ",") {
		parts := strings.Split(entry, "=")
		if len(parts) != 2 {
			Fatalf("Invalid required block entry: %s", entry)
		}
		number, err := strconv.ParseUint(parts[0], 0, 64)
		if err != nil {
			Fatalf("Invalid required block number %s: %v", parts[0], err)
		}
		var hash common.Hash
		if err = hash.UnmarshalText([]byte(parts[1])); err != nil {
			Fatalf("Invalid required block hash %s: %v", parts[1], err)
		}
		cfg.RequiredBlocks[number] = hash
	}
}

// CheckExclusive verifies that only a single instance of the provided flags was
// set by the user. Each flag might optionally be followed by a string type to
// specialize it further.
func CheckExclusive(ctx *cli.Context, args ...interface{}) {
	set := make([]string, 0, 1)
	for i := 0; i < len(args); i++ {
		// Make sure the next argument is a flag and skip if not set
		flag, ok := args[i].(cli.Flag)
		if !ok {
			panic(fmt.Sprintf("invalid argument, not cli.Flag type: %T", args[i]))
		}
		// Check if next arg extends current and expand its name if so
		name := flag.Names()[0]

		if i+1 < len(args) {
			switch option := args[i+1].(type) {
			case string:
				// Extended flag check, make sure value set doesn't conflict with passed in option
				if ctx.String(flag.Names()[0]) == option {
					name += "=" + option
					set = append(set, "--"+name)
				}
				// shift arguments and continue
				i++
				continue

			case cli.Flag:
			default:
				panic(fmt.Sprintf("invalid argument, not cli.Flag or string extension: %T", args[i+1]))
			}
		}
		// Mark the flag if it's set
		if ctx.IsSet(flag.Names()[0]) {
			set = append(set, "--"+name)
		}
	}
	if len(set) > 1 {
		Fatalf("Flags %v can't be used at the same time", strings.Join(set, ", "))
	}
}

// SetEthConfig applies eth-related command line flags to the config.
func SetEthConfig(ctx *cli.Context, stack *node.Node, cfg *ethconfig.Config) {
	// Avoid conflicting network flags
	CheckExclusive(ctx, MainnetFlag, DeveloperFlag)
	CheckExclusive(ctx, LightServeFlag, SyncModeFlag, "light")
	CheckExclusive(ctx, DeveloperFlag, ExternalSignerFlag) // Can't use both ephemeral unlocked and external signer
	if ctx.String(GCModeFlag.Name) == "archive" && ctx.Uint64(TxLookupLimitFlag.Name) != 0 {
		ctx.Set(TxLookupLimitFlag.Name, "0")
		log.Warn("Disable transaction unindexing for archive node")
	}
	if ctx.IsSet(LightServeFlag.Name) && ctx.Uint64(TxLookupLimitFlag.Name) != 0 {
		log.Warn("LES server cannot serve old transaction status and cannot connect below les/4 protocol version if transaction lookup index is limited")
	}
	setEtherbase(ctx, cfg)
	setGPO(ctx, &cfg.GPO, ctx.String(SyncModeFlag.Name) == "light")
	setTxPool(ctx, &cfg.TxPool)
	setMiner(ctx, &cfg.Miner)
	setRequiredBlocks(ctx, cfg)
	setLes(ctx, cfg)

	// Cap the cache allowance and tune the garbage collector
	mem, err := gopsutil.VirtualMemory()
	if err == nil {
		if 32<<(^uintptr(0)>>63) == 32 && mem.Total > 2*1024*1024*1024 {
			log.Warn("Lowering memory allowance on 32bit arch", "available", mem.Total/1024/1024, "addressable", 2*1024)
			mem.Total = 2 * 1024 * 1024 * 1024
		}
		allowance := int(mem.Total / 1024 / 1024 / 3)
		if cache := ctx.Int(CacheFlag.Name); cache > allowance {
			log.Warn("Sanitizing cache to Go's GC limits", "provided", cache, "updated", allowance)
			ctx.Set(CacheFlag.Name, strconv.Itoa(allowance))
		}
	}
	// Ensure Go's GC ignores the database cache for trigger percentage
	cache := ctx.Int(CacheFlag.Name)
	gogc := math.Max(20, math.Min(100, 100/(float64(cache)/1024)))

	log.Debug("Sanitizing Go's GC trigger", "percent", int(gogc))
	godebug.SetGCPercent(int(gogc))

	if ctx.IsSet(SyncModeFlag.Name) {
		cfg.SyncMode = *flags.GlobalTextMarshaler(ctx, SyncModeFlag.Name).(*downloader.SyncMode)
	}
	if ctx.IsSet(NetworkIdFlag.Name) {
		cfg.NetworkId = ctx.Uint64(NetworkIdFlag.Name)
	}
	if ctx.IsSet(CacheFlag.Name) || ctx.IsSet(CacheDatabaseFlag.Name) {
		cfg.DatabaseCache = ctx.Int(CacheFlag.Name) * ctx.Int(CacheDatabaseFlag.Name) / 100
	}
	cfg.DatabaseHandles = MakeDatabaseHandles(ctx.Int(FDLimitFlag.Name))
	if ctx.IsSet(AncientFlag.Name) {
		cfg.DatabaseFreezer = ctx.String(AncientFlag.Name)
	}
	if ctx.IsSet(DiffFlag.Name) {
		cfg.DatabaseDiff = ctx.String(DiffFlag.Name)
	}
	if ctx.IsSet(PersistDiffFlag.Name) {
		cfg.PersistDiff = ctx.Bool(PersistDiffFlag.Name)
	}
	if ctx.IsSet(DiffBlockFlag.Name) {
		cfg.DiffBlock = ctx.Uint64(DiffBlockFlag.Name)
	}
	if ctx.IsSet(PruneAncientDataFlag.Name) {
		if cfg.SyncMode == downloader.FullSync {
			cfg.PruneAncientData = ctx.Bool(PruneAncientDataFlag.Name)
		} else {
			log.Crit("pruneancient parameter didn't take effect for current syncmode")
		}
	}
	if gcmode := ctx.String(GCModeFlag.Name); gcmode != "full" && gcmode != "archive" {
		Fatalf("--%s must be either 'full' or 'archive'", GCModeFlag.Name)
	}
	if ctx.IsSet(GCModeFlag.Name) {
		cfg.NoPruning = ctx.String(GCModeFlag.Name) == "archive"
	}
	if ctx.IsSet(DirectBroadcastFlag.Name) {
		cfg.DirectBroadcast = ctx.Bool(DirectBroadcastFlag.Name)
	}
	if ctx.IsSet(DisableSnapProtocolFlag.Name) {
		cfg.DisableSnapProtocol = ctx.Bool(DisableSnapProtocolFlag.Name)
	}
	if ctx.IsSet(DisableDiffProtocolFlag.Name) {
		cfg.DisableDiffProtocol = ctx.IsSet(DisableDiffProtocolFlag.Name)
	}
	if ctx.IsSet(EnableTrustProtocolFlag.Name) {
		cfg.EnableTrustProtocol = ctx.IsSet(EnableTrustProtocolFlag.Name)
	}
<<<<<<< HEAD
	if ctx.IsSet(DisableBscProtocolFlag.Name) {
		cfg.DisableBscProtocol = ctx.IsSet(DisableBscProtocolFlag.Name)
	}
	if ctx.IsSet(DiffSyncFlag.Name) {
=======
	if ctx.GlobalIsSet(DiffSyncFlag.Name) {
>>>>>>> c035b0c8
		log.Warn("The --diffsync flag is deprecated and will be removed in the future!")
	}
	if ctx.IsSet(PipeCommitFlag.Name) {
		cfg.PipeCommit = ctx.Bool(PipeCommitFlag.Name)
	}
	if ctx.IsSet(RangeLimitFlag.Name) {
		cfg.RangeLimit = ctx.Bool(RangeLimitFlag.Name)
	}
	if ctx.IsSet(CacheNoPrefetchFlag.Name) {
		cfg.NoPrefetch = ctx.Bool(CacheNoPrefetchFlag.Name)
	}
	// Read the value from the flag no matter if it's set or not.
	cfg.Preimages = ctx.Bool(CachePreimagesFlag.Name)
	if cfg.NoPruning && !cfg.Preimages {
		cfg.Preimages = true
		log.Info("Enabling recording of key preimages since archive mode is used")
	}
	if ctx.IsSet(TxLookupLimitFlag.Name) {
		cfg.TxLookupLimit = ctx.Uint64(TxLookupLimitFlag.Name)
	}
	if ctx.IsSet(CacheFlag.Name) || ctx.IsSet(CacheTrieFlag.Name) {
		cfg.TrieCleanCache = ctx.Int(CacheFlag.Name) * ctx.Int(CacheTrieFlag.Name) / 100
	}
	if ctx.IsSet(CacheFlag.Name) || ctx.IsSet(CacheGCFlag.Name) {
		cfg.TrieDirtyCache = ctx.Int(CacheFlag.Name) * ctx.Int(CacheGCFlag.Name) / 100
	}
	if ctx.IsSet(TriesInMemoryFlag.Name) {
		cfg.TriesInMemory = ctx.Uint64(TriesInMemoryFlag.Name)
	}
	if ctx.IsSet(TriesVerifyModeFlag.Name) {
		cfg.TriesVerifyMode = *flags.GlobalTextMarshaler(ctx, TriesVerifyModeFlag.Name).(*core.VerifyMode)
		// If a node sets verify mode to full or insecure, it's a fast node and need
		// to verify blocks from verify nodes, then it should enable trust protocol.
		if cfg.TriesVerifyMode.NeedRemoteVerify() {
			cfg.EnableTrustProtocol = true
		}
	}
	if ctx.IsSet(CacheFlag.Name) || ctx.IsSet(CacheSnapshotFlag.Name) {
		cfg.SnapshotCache = ctx.Int(CacheFlag.Name) * ctx.Int(CacheSnapshotFlag.Name) / 100
	}
	if ctx.IsSet(CacheLogSizeFlag.Name) {
		cfg.FilterLogCacheSize = ctx.Int(CacheLogSizeFlag.Name)
	}
	if !ctx.Bool(SnapshotFlag.Name) {
		// If snap-sync is requested, this flag is also required
		if cfg.SyncMode == downloader.SnapSync {
			log.Info("Snap sync requested, enabling --snapshot")
		} else {
			cfg.TrieCleanCache += cfg.SnapshotCache
			cfg.SnapshotCache = 0 // Disabled
		}
	}
	if ctx.IsSet(DocRootFlag.Name) {
		cfg.DocRoot = ctx.String(DocRootFlag.Name)
	}
	if ctx.IsSet(VMEnableDebugFlag.Name) {
		// TODO(fjl): force-enable this in --dev mode
		cfg.EnablePreimageRecording = ctx.Bool(VMEnableDebugFlag.Name)
	}

	if ctx.IsSet(RPCGlobalGasCapFlag.Name) {
		cfg.RPCGasCap = ctx.Uint64(RPCGlobalGasCapFlag.Name)
	}
	if cfg.RPCGasCap != 0 {
		log.Info("Set global gas cap", "cap", cfg.RPCGasCap)
	} else {
		log.Info("Global gas cap disabled")
	}
	if ctx.IsSet(RPCGlobalEVMTimeoutFlag.Name) {
		cfg.RPCEVMTimeout = ctx.Duration(RPCGlobalEVMTimeoutFlag.Name)
	}
	if ctx.IsSet(RPCGlobalTxFeeCapFlag.Name) {
		cfg.RPCTxFeeCap = ctx.Float64(RPCGlobalTxFeeCapFlag.Name)
	}
	if ctx.IsSet(NoDiscoverFlag.Name) {
		cfg.EthDiscoveryURLs, cfg.SnapDiscoveryURLs, cfg.TrustDiscoveryURLs, cfg.BscDiscoveryURLs = []string{}, []string{}, []string{}, []string{}
	} else if ctx.IsSet(DNSDiscoveryFlag.Name) {
		urls := ctx.String(DNSDiscoveryFlag.Name)
		if urls == "" {
			cfg.EthDiscoveryURLs = []string{}
		} else {
			cfg.EthDiscoveryURLs = SplitAndTrim(urls)
		}
	}
	// Override any default configs for hard coded networks.
	switch {
	case ctx.Bool(MainnetFlag.Name):
		if !ctx.IsSet(NetworkIdFlag.Name) {
			cfg.NetworkId = 1
		}
		cfg.Genesis = core.DefaultGenesisBlock()
		SetDNSDiscoveryDefaults(cfg, params.MainnetGenesisHash)
	case ctx.Bool(DeveloperFlag.Name):
		if !ctx.IsSet(NetworkIdFlag.Name) {
			cfg.NetworkId = 1337
		}
		cfg.SyncMode = downloader.FullSync
		// Create new developer account or reuse existing one
		var (
			developer  accounts.Account
			passphrase string
			err        error
		)
		if list := MakePasswordList(ctx); len(list) > 0 {
			// Just take the first value. Although the function returns a possible multiple values and
			// some usages iterate through them as attempts, that doesn't make sense in this setting,
			// when we're definitely concerned with only one account.
			passphrase = list[0]
		}

		// Unlock the developer account by local keystore.
		var ks *keystore.KeyStore
		if keystores := stack.AccountManager().Backends(keystore.KeyStoreType); len(keystores) > 0 {
			ks = keystores[0].(*keystore.KeyStore)
		}
		if ks == nil {
			Fatalf("Keystore is not available")
		}

		// Figure out the dev account address.
		// setEtherbase has been called above, configuring the miner address from command line flags.
		if cfg.Miner.Etherbase != (common.Address{}) {
			developer = accounts.Account{Address: cfg.Miner.Etherbase}
		} else if accs := ks.Accounts(); len(accs) > 0 {
			developer = ks.Accounts()[0]
		} else {
			developer, err = ks.NewAccount(passphrase)
			if err != nil {
				Fatalf("Failed to create developer account: %v", err)
			}
		}
		// Make sure the address is configured as fee recipient, otherwise
		// the miner will fail to start.
		cfg.Miner.Etherbase = developer.Address

		if err := ks.Unlock(developer, passphrase); err != nil {
			Fatalf("Failed to unlock developer account: %v", err)
		}
		log.Info("Using developer account", "address", developer.Address)

		// Create a new developer genesis block or reuse existing one
		cfg.Genesis = core.DeveloperGenesisBlock(ctx.Uint64(DeveloperGasLimitFlag.Name), developer.Address)
		if ctx.IsSet(DataDirFlag.Name) {
			// If datadir doesn't exist we need to open db in write-mode
			// so leveldb can create files.
			readonly := true
			if !common.FileExist(stack.ResolvePath("chaindata")) {
				readonly = false
			}
			// Check if we have an already initialized chain and fall back to
			// that if so. Otherwise we need to generate a new genesis spec.
			chaindb := MakeChainDatabase(ctx, stack, readonly, false)
			if rawdb.ReadCanonicalHash(chaindb, 0) != (common.Hash{}) {
				cfg.Genesis = nil // fallback to db content
			}
			chaindb.Close()
		}
		if !ctx.IsSet(MinerGasPriceFlag.Name) {
			cfg.Miner.GasPrice = big.NewInt(1)
		}
	default:
		if cfg.NetworkId == 1 {
			SetDNSDiscoveryDefaults(cfg, params.MainnetGenesisHash)
		}
	}
	// Set any dangling config values
	if ctx.String(CryptoKZGFlag.Name) != "gokzg" && ctx.String(CryptoKZGFlag.Name) != "ckzg" {
		Fatalf("--%s flag must be 'gokzg' or 'ckzg'", CryptoKZGFlag.Name)
	}
	log.Info("Initializing the KZG library", "backend", ctx.String(CryptoKZGFlag.Name))
	if err := kzg4844.UseCKZG(ctx.String(CryptoKZGFlag.Name) == "ckzg"); err != nil {
		Fatalf("Failed to set KZG library implementation to %s: %v", ctx.String(CryptoKZGFlag.Name), err)
	}
}

// SetDNSDiscoveryDefaults configures DNS discovery with the given URL if
// no URLs are set.
func SetDNSDiscoveryDefaults(cfg *ethconfig.Config, genesis common.Hash) {
	if cfg.EthDiscoveryURLs != nil {
		return // already set through flags/config
	}
	protocol := "all"
	if cfg.SyncMode == downloader.LightSync {
		protocol = "les"
	}
	if url := params.KnownDNSNetwork(genesis, protocol); url != "" {
		cfg.EthDiscoveryURLs = []string{url}
		cfg.SnapDiscoveryURLs = cfg.EthDiscoveryURLs
		cfg.TrustDiscoveryURLs = cfg.EthDiscoveryURLs
		cfg.BscDiscoveryURLs = cfg.EthDiscoveryURLs
	}
}

// RegisterEthService adds an Ethereum client to the stack.
// The second return value is the full node instance, which may be nil if the
// node is running as a light client.
func RegisterEthService(stack *node.Node, cfg *ethconfig.Config) (ethapi.Backend, *eth.Ethereum) {
	if cfg.SyncMode == downloader.LightSync {
		backend, err := les.New(stack, cfg)
		if err != nil {
			Fatalf("Failed to register the Ethereum service: %v", err)
		}
		stack.RegisterAPIs(tracers.APIs(backend.ApiBackend))
		return backend.ApiBackend, nil
	}
	backend, err := eth.New(stack, cfg)
	if err != nil {
		Fatalf("Failed to register the Ethereum service: %v", err)
	}
	if cfg.LightServ > 0 {
		_, err := les.NewLesServer(stack, backend, cfg)
		if err != nil {
			Fatalf("Failed to create the LES server: %v", err)
		}
	}
	stack.RegisterAPIs(tracers.APIs(backend.APIBackend))
	return backend.APIBackend, backend
}

// RegisterEthStatsService configures the Ethereum Stats daemon and adds it to the node.
func RegisterEthStatsService(stack *node.Node, backend ethapi.Backend, url string) {
	if err := ethstats.New(stack, backend, backend.Engine(), url); err != nil {
		Fatalf("Failed to register the Ethereum Stats service: %v", err)
	}
}

// RegisterGraphQLService adds the GraphQL API to the node.
func RegisterGraphQLService(stack *node.Node, backend ethapi.Backend, filterSystem *filters.FilterSystem, cfg *node.Config) {
	err := graphql.New(stack, backend, filterSystem, cfg.GraphQLCors, cfg.GraphQLVirtualHosts)
	if err != nil {
		Fatalf("Failed to register the GraphQL service: %v", err)
	}
}

type SetupMetricsOption func()

func EnableBuildInfo(gitCommit, gitDate string) SetupMetricsOption {
	return func() {
		// register build info into metrics
		metrics.NewRegisteredLabel("build-info", nil).Mark(map[string]interface{}{
			"version":          params.VersionWithMeta,
			"git-commit":       gitCommit,
			"git-commit-date":  gitDate,
			"go-version":       runtime.Version(),
			"operating-system": runtime.GOOS,
			"architecture":     runtime.GOARCH,
		})
	}
}

func EnableMinerInfo(ctx *cli.Context, minerConfig miner.Config) SetupMetricsOption {
	return func() {
		if ctx.Bool(MiningEnabledFlag.Name) {
			// register miner info into metrics
			minerInfo := structs.Map(minerConfig)
			minerInfo[UnlockedAccountFlag.Name] = ctx.String(UnlockedAccountFlag.Name)
			metrics.NewRegisteredLabel("miner-info", nil).Mark(minerInfo)
		}
	}
}

<<<<<<< HEAD
// RegisterFilterAPI adds the eth log filtering RPC API to the node.
func RegisterFilterAPI(stack *node.Node, backend ethapi.Backend, ethcfg *ethconfig.Config) *filters.FilterSystem {
	isLightClient := ethcfg.SyncMode == downloader.LightSync
	filterSystem := filters.NewFilterSystem(backend, filters.Config{
		LogCacheSize: ethcfg.FilterLogCacheSize,
	})
	stack.RegisterAPIs([]rpc.API{{
		Namespace: "eth",
		Service:   filters.NewFilterAPI(filterSystem, isLightClient, ethcfg.RangeLimit),
	}})
	return filterSystem
=======
func EnableNodeInfo(poolConfig core.TxPoolConfig) SetupMetricsOption {
	return func() {
		// register node info into metrics
		metrics.NewRegisteredLabel("node-info", nil).Mark(map[string]interface{}{
			"PriceLimit":   poolConfig.PriceLimit,
			"PriceBump":    poolConfig.PriceBump,
			"AccountSlots": poolConfig.AccountSlots,
			"GlobalSlots":  poolConfig.GlobalSlots,
			"AccountQueue": poolConfig.AccountQueue,
			"GlobalQueue":  poolConfig.GlobalQueue,
			"Lifetime":     poolConfig.Lifetime,
		})
	}
>>>>>>> c035b0c8
}

func SetupMetrics(ctx *cli.Context, options ...SetupMetricsOption) {
	if metrics.Enabled {
		log.Info("Enabling metrics collection")

		var (
			enableExport   = ctx.Bool(MetricsEnableInfluxDBFlag.Name)
			enableExportV2 = ctx.Bool(MetricsEnableInfluxDBV2Flag.Name)
		)

		if enableExport || enableExportV2 {
			CheckExclusive(ctx, MetricsEnableInfluxDBFlag, MetricsEnableInfluxDBV2Flag)

			v1FlagIsSet := ctx.IsSet(MetricsInfluxDBUsernameFlag.Name) ||
				ctx.IsSet(MetricsInfluxDBPasswordFlag.Name)

			v2FlagIsSet := ctx.IsSet(MetricsInfluxDBTokenFlag.Name) ||
				ctx.IsSet(MetricsInfluxDBOrganizationFlag.Name) ||
				ctx.IsSet(MetricsInfluxDBBucketFlag.Name)

			if enableExport && v2FlagIsSet {
				Fatalf("Flags --influxdb.metrics.organization, --influxdb.metrics.token, --influxdb.metrics.bucket are only available for influxdb-v2")
			} else if enableExportV2 && v1FlagIsSet {
				Fatalf("Flags --influxdb.metrics.username, --influxdb.metrics.password are only available for influxdb-v1")
			}
		}

		var (
			endpoint = ctx.String(MetricsInfluxDBEndpointFlag.Name)
			database = ctx.String(MetricsInfluxDBDatabaseFlag.Name)
			username = ctx.String(MetricsInfluxDBUsernameFlag.Name)
			password = ctx.String(MetricsInfluxDBPasswordFlag.Name)

			token        = ctx.String(MetricsInfluxDBTokenFlag.Name)
			bucket       = ctx.String(MetricsInfluxDBBucketFlag.Name)
			organization = ctx.String(MetricsInfluxDBOrganizationFlag.Name)
		)

		if enableExport {
			tagsMap := SplitTagsFlag(ctx.String(MetricsInfluxDBTagsFlag.Name))

			log.Info("Enabling metrics export to InfluxDB")

			go influxdb.InfluxDBWithTags(metrics.DefaultRegistry, 10*time.Second, endpoint, database, username, password, "geth.", tagsMap)
		} else if enableExportV2 {
			tagsMap := SplitTagsFlag(ctx.String(MetricsInfluxDBTagsFlag.Name))

			log.Info("Enabling metrics export to InfluxDB (v2)")

			go influxdb.InfluxDBV2WithTags(metrics.DefaultRegistry, 10*time.Second, endpoint, token, bucket, organization, "geth.", tagsMap)
		}

		if ctx.IsSet(MetricsHTTPFlag.Name) {
			address := net.JoinHostPort(ctx.String(MetricsHTTPFlag.Name), fmt.Sprintf("%d", ctx.Int(MetricsPortFlag.Name)))
			log.Info("Enabling stand-alone metrics HTTP endpoint", "address", address)
			exp.Setup(address)
		} else if ctx.IsSet(MetricsPortFlag.Name) {
			log.Warn(fmt.Sprintf("--%s specified without --%s, metrics server will not start.", MetricsPortFlag.Name, MetricsHTTPFlag.Name))
		}

		for _, opt := range options {
			opt()
		}

		// Start system runtime metrics collection
		go metrics.CollectProcessMetrics(3 * time.Second)
	}
}

func SplitTagsFlag(tagsFlag string) map[string]string {
	tags := strings.Split(tagsFlag, ",")
	tagsMap := map[string]string{}

	for _, t := range tags {
		if t != "" {
			kv := strings.Split(t, "=")

			if len(kv) == 2 {
				tagsMap[kv[0]] = kv[1]
			}
		}
	}

	return tagsMap
}

// MakeChainDatabase open an LevelDB using the flags passed to the client and will hard crash if it fails.
func MakeChainDatabase(ctx *cli.Context, stack *node.Node, readonly, disableFreeze bool) ethdb.Database {
	var (
		cache   = ctx.Int(CacheFlag.Name) * ctx.Int(CacheDatabaseFlag.Name) / 100
		handles = MakeDatabaseHandles(ctx.Int(FDLimitFlag.Name))

		err     error
		chainDb ethdb.Database
	)
	switch {
	case ctx.IsSet(RemoteDBFlag.Name):
		log.Info("Using remote db", "url", ctx.String(RemoteDBFlag.Name), "headers", len(ctx.StringSlice(HttpHeaderFlag.Name)))
		client, err := DialRPCWithHeaders(ctx.String(RemoteDBFlag.Name), ctx.StringSlice(HttpHeaderFlag.Name))
		if err != nil {
			break
		}
		chainDb = remotedb.New(client)
	case ctx.String(SyncModeFlag.Name) == "light":
		chainDb, err = stack.OpenDatabase("lightchaindata", cache, handles, "", readonly)
	default:
		chainDb, err = stack.OpenDatabaseWithFreezer("chaindata", cache, handles, ctx.String(AncientFlag.Name), "", readonly, disableFreeze, false, false, true)
	}
	if err != nil {
		Fatalf("Could not open database: %v", err)
	}
	return chainDb
}

func IsNetworkPreset(ctx *cli.Context) bool {
	for _, flag := range NetworkFlags {
		bFlag, _ := flag.(*cli.BoolFlag)
		if ctx.IsSet(bFlag.Name) {
			return true
		}
	}
	return false
}

func DialRPCWithHeaders(endpoint string, headers []string) (*rpc.Client, error) {
	if endpoint == "" {
		return nil, errors.New("endpoint must be specified")
	}
	if strings.HasPrefix(endpoint, "rpc:") || strings.HasPrefix(endpoint, "ipc:") {
		// Backwards compatibility with geth < 1.5 which required
		// these prefixes.
		endpoint = endpoint[4:]
	}
	var opts []rpc.ClientOption
	if len(headers) > 0 {
		var customHeaders = make(http.Header)
		for _, h := range headers {
			kv := strings.Split(h, ":")
			if len(kv) != 2 {
				return nil, fmt.Errorf("invalid http header directive: %q", h)
			}
			customHeaders.Add(kv[0], kv[1])
		}
		opts = append(opts, rpc.WithHeaders(customHeaders))
	}
	return rpc.DialOptions(context.Background(), endpoint, opts...)
}

func MakeGenesis(ctx *cli.Context) *core.Genesis {
	var genesis *core.Genesis
	switch {
	case ctx.Bool(MainnetFlag.Name):
		genesis = core.DefaultGenesisBlock()
	case ctx.Bool(DeveloperFlag.Name):
		Fatalf("Developer chains are ephemeral")
	}
	return genesis
}

// MakeChain creates a chain manager from set command line flags.
func MakeChain(ctx *cli.Context, stack *node.Node, readonly bool) (*core.BlockChain, ethdb.Database) {
	var (
		gspec   = MakeGenesis(ctx)
		chainDb = MakeChainDatabase(ctx, stack, readonly, false)
	)
	config, genesisHash, err := core.LoadChainConfig(chainDb, gspec)
	if err != nil {
		Fatalf("%v", err)
	}
	engine, err := ethconfig.CreateConsensusEngine(config, chainDb, nil, genesisHash)
	if err != nil {
		Fatalf("%v", err)
	}
	if gcmode := ctx.String(GCModeFlag.Name); gcmode != "full" && gcmode != "archive" {
		Fatalf("--%s must be either 'full' or 'archive'", GCModeFlag.Name)
	}
	cache := &core.CacheConfig{
		TrieCleanLimit:    ethconfig.Defaults.TrieCleanCache,
		TrieDirtyLimit:    ethconfig.Defaults.TrieDirtyCache,
		TrieDirtyDisabled: ctx.String(GCModeFlag.Name) == "archive",
		TrieTimeLimit:     ethconfig.Defaults.TrieTimeout,
		TriesInMemory:     ethconfig.Defaults.TriesInMemory,
		SnapshotLimit:     ethconfig.Defaults.SnapshotCache,
		Preimages:         ctx.Bool(CachePreimagesFlag.Name),
	}
	if cache.TrieDirtyDisabled && !cache.Preimages {
		cache.Preimages = true
		log.Info("Enabling recording of key preimages since archive mode is used")
	}
	if !ctx.Bool(SnapshotFlag.Name) {
		cache.SnapshotLimit = 0 // Disabled
	}
	// If we're in readonly, do not bother generating snapshot data.
	if readonly {
		cache.SnapshotNoBuild = true
	}

	if ctx.IsSet(CacheFlag.Name) || ctx.IsSet(CacheTrieFlag.Name) {
		cache.TrieCleanLimit = ctx.Int(CacheFlag.Name) * ctx.Int(CacheTrieFlag.Name) / 100
	}
	if ctx.IsSet(CacheFlag.Name) || ctx.IsSet(CacheGCFlag.Name) {
		cache.TrieDirtyLimit = ctx.Int(CacheFlag.Name) * ctx.Int(CacheGCFlag.Name) / 100
	}
	if ctx.IsSet(TriesInMemoryFlag.Name) {
		cache.TriesInMemory = ctx.Uint64(TriesInMemoryFlag.Name)
	}
	vmcfg := vm.Config{EnablePreimageRecording: ctx.Bool(VMEnableDebugFlag.Name)}

	// Disable transaction indexing/unindexing by default.
	chain, err := core.NewBlockChain(chainDb, cache, gspec, nil, engine, vmcfg, nil, nil)
	if err != nil {
		Fatalf("Can't create BlockChain: %v", err)
	}
	return chain, chainDb
}

// MakeConsolePreloads retrieves the absolute paths for the console JavaScript
// scripts to preload before starting.
func MakeConsolePreloads(ctx *cli.Context) []string {
	// Skip preloading if there's nothing to preload
	if ctx.String(PreloadJSFlag.Name) == "" {
		return nil
	}
	// Otherwise resolve absolute paths and return them
	var preloads []string

	for _, file := range strings.Split(ctx.String(PreloadJSFlag.Name), ",") {
		preloads = append(preloads, strings.TrimSpace(file))
	}
	return preloads
}<|MERGE_RESOLUTION|>--- conflicted
+++ resolved
@@ -108,13 +108,6 @@
 		Name:  "enabletrustprotocol",
 		Usage: "Enable trust protocol",
 	}
-<<<<<<< HEAD
-	DisableBscProtocolFlag = &cli.BoolFlag{
-		Name:  "disablebscprotocol",
-		Usage: "Disable bsc protocol",
-	}
-=======
->>>>>>> c035b0c8
 
 	DiffSyncFlag = &cli.BoolFlag{
 		Name:  "diffsync",
@@ -1049,16 +1042,12 @@
 		Usage: "Enable voting when mining",
 	}
 
-<<<<<<< HEAD
-	EnableMaliciousVoteMonitorFlag = &cli.BoolFlag{
-=======
-	DisableVoteAttestationFlag = cli.BoolFlag{
+	DisableVoteAttestationFlag = &cli.BoolFlag{
 		Name:  "disablevoteattestation",
 		Usage: "Disable assembling vote attestation ",
 	}
 
-	EnableMaliciousVoteMonitorFlag = cli.BoolFlag{
->>>>>>> c035b0c8
+	EnableMaliciousVoteMonitorFlag = &cli.BoolFlag{
 		Name:  "monitor.maliciousvote",
 		Usage: "Enable malicious vote monitor to check whether any validator violates the voting rules of fast finality",
 	}
@@ -1734,13 +1723,11 @@
 	if ctx.Bool(VotingEnabledFlag.Name) {
 		cfg.VoteEnable = true
 	}
-<<<<<<< HEAD
 	if ctx.IsSet(MinerNewPayloadTimeout.Name) {
 		cfg.NewPayloadTimeout = ctx.Duration(MinerNewPayloadTimeout.Name)
-=======
-	if ctx.GlobalBool(DisableVoteAttestationFlag.Name) {
+	}
+	if ctx.Bool(DisableVoteAttestationFlag.Name) {
 		cfg.DisableVoteAttestation = true
->>>>>>> c035b0c8
 	}
 }
 
@@ -1900,14 +1887,7 @@
 	if ctx.IsSet(EnableTrustProtocolFlag.Name) {
 		cfg.EnableTrustProtocol = ctx.IsSet(EnableTrustProtocolFlag.Name)
 	}
-<<<<<<< HEAD
-	if ctx.IsSet(DisableBscProtocolFlag.Name) {
-		cfg.DisableBscProtocol = ctx.IsSet(DisableBscProtocolFlag.Name)
-	}
 	if ctx.IsSet(DiffSyncFlag.Name) {
-=======
-	if ctx.GlobalIsSet(DiffSyncFlag.Name) {
->>>>>>> c035b0c8
 		log.Warn("The --diffsync flag is deprecated and will be removed in the future!")
 	}
 	if ctx.IsSet(PipeCommitFlag.Name) {
@@ -2169,7 +2149,6 @@
 	}
 }
 
-<<<<<<< HEAD
 // RegisterFilterAPI adds the eth log filtering RPC API to the node.
 func RegisterFilterAPI(stack *node.Node, backend ethapi.Backend, ethcfg *ethconfig.Config) *filters.FilterSystem {
 	isLightClient := ethcfg.SyncMode == downloader.LightSync
@@ -2181,8 +2160,9 @@
 		Service:   filters.NewFilterAPI(filterSystem, isLightClient, ethcfg.RangeLimit),
 	}})
 	return filterSystem
-=======
-func EnableNodeInfo(poolConfig core.TxPoolConfig) SetupMetricsOption {
+}
+
+func EnableNodeInfo(poolConfig legacypool.Config) SetupMetricsOption {
 	return func() {
 		// register node info into metrics
 		metrics.NewRegisteredLabel("node-info", nil).Mark(map[string]interface{}{
@@ -2195,7 +2175,6 @@
 			"Lifetime":     poolConfig.Lifetime,
 		})
 	}
->>>>>>> c035b0c8
 }
 
 func SetupMetrics(ctx *cli.Context, options ...SetupMetricsOption) {
