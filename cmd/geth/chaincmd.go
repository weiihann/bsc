// Copyright 2015 The go-ethereum Authors
// This file is part of go-ethereum.
//
// go-ethereum is free software: you can redistribute it and/or modify
// it under the terms of the GNU General Public License as published by
// the Free Software Foundation, either version 3 of the License, or
// (at your option) any later version.
//
// go-ethereum is distributed in the hope that it will be useful,
// but WITHOUT ANY WARRANTY; without even the implied warranty of
// MERCHANTABILITY or FITNESS FOR A PARTICULAR PURPOSE. See the
// GNU General Public License for more details.
//
// You should have received a copy of the GNU General Public License
// along with go-ethereum. If not, see <http://www.gnu.org/licenses/>.

package main

import (
	"encoding/json"
	"errors"
	"fmt"
	"net"
	"os"
	"path"
	"runtime"
	"strconv"
	"strings"
	"sync/atomic"
	"time"

	"github.com/ethereum/go-ethereum/cmd/utils"
	"github.com/ethereum/go-ethereum/common"
	"github.com/ethereum/go-ethereum/common/hexutil"
	"github.com/ethereum/go-ethereum/core"
	"github.com/ethereum/go-ethereum/core/rawdb"
	"github.com/ethereum/go-ethereum/core/state"
	"github.com/ethereum/go-ethereum/core/types"
	"github.com/ethereum/go-ethereum/crypto"
	"github.com/ethereum/go-ethereum/ethdb"
	"github.com/ethereum/go-ethereum/internal/flags"
	"github.com/ethereum/go-ethereum/log"
	"github.com/ethereum/go-ethereum/metrics"
	"github.com/ethereum/go-ethereum/node"
<<<<<<< HEAD
	"github.com/ethereum/go-ethereum/p2p/enode"
	"gopkg.in/urfave/cli.v1"
=======
	"github.com/ethereum/go-ethereum/trie"
	"github.com/urfave/cli/v2"
>>>>>>> bed84606
)

var (
	initCommand = &cli.Command{
		Action:    initGenesis,
		Name:      "init",
		Usage:     "Bootstrap and initialize a new genesis block",
		ArgsUsage: "<genesisPath>",
		Flags:     flags.Merge([]cli.Flag{utils.CachePreimagesFlag}, utils.DatabasePathFlags),
		Description: `
The init command initializes a new genesis block and definition for the network.
This is a destructive action and changes the network in which you will be
participating.

It expects the genesis file as argument.`,
	}
<<<<<<< HEAD
	initNetworkCommand = cli.Command{
		Action:    utils.MigrateFlags(initNetwork),
		Name:      "init-network",
		Usage:     "Bootstrap and initialize a new genesis block, and nodekey, config files for network nodes",
		ArgsUsage: "<genesisPath>",
		Flags: []cli.Flag{
			utils.InitNetworkDir,
			utils.InitNetworkPort,
			utils.InitNetworkSize,
			utils.InitNetworkIps,
			configFileFlag,
		},
		Category: "BLOCKCHAIN COMMANDS",
		Description: `
The init-network command initializes a new genesis block, definition for the network, config files for network nodes.
It expects the genesis file as argument.`,
	}
	dumpGenesisCommand = cli.Command{
		Action:    utils.MigrateFlags(dumpGenesis),
		Name:      "dumpgenesis",
		Usage:     "Dumps genesis block JSON configuration to stdout",
		ArgsUsage: "",
		Flags: []cli.Flag{
			utils.MainnetFlag,
		},
		Category: "BLOCKCHAIN COMMANDS",
=======
	dumpGenesisCommand = &cli.Command{
		Action:    dumpGenesis,
		Name:      "dumpgenesis",
		Usage:     "Dumps genesis block JSON configuration to stdout",
		ArgsUsage: "",
		Flags:     append([]cli.Flag{utils.DataDirFlag}, utils.NetworkFlags...),
>>>>>>> bed84606
		Description: `
The dumpgenesis command prints the genesis configuration of the network preset
if one is set.  Otherwise it prints the genesis from the datadir.`,
	}
	importCommand = &cli.Command{
		Action:    importChain,
		Name:      "import",
		Usage:     "Import a blockchain file",
		ArgsUsage: "<filename> (<filename 2> ... <filename N>) ",
		Flags: flags.Merge([]cli.Flag{
			utils.CacheFlag,
			utils.SyncModeFlag,
			utils.GCModeFlag,
			utils.SnapshotFlag,
			utils.CacheDatabaseFlag,
			utils.CacheGCFlag,
			utils.MetricsEnabledFlag,
			utils.MetricsEnabledExpensiveFlag,
			utils.MetricsHTTPFlag,
			utils.MetricsPortFlag,
			utils.MetricsEnableInfluxDBFlag,
			utils.MetricsEnableInfluxDBV2Flag,
			utils.MetricsInfluxDBEndpointFlag,
			utils.MetricsInfluxDBDatabaseFlag,
			utils.MetricsInfluxDBUsernameFlag,
			utils.MetricsInfluxDBPasswordFlag,
			utils.MetricsInfluxDBTagsFlag,
			utils.MetricsInfluxDBTokenFlag,
			utils.MetricsInfluxDBBucketFlag,
			utils.MetricsInfluxDBOrganizationFlag,
			utils.TxLookupLimitFlag,
		}, utils.DatabasePathFlags),
		Description: `
The import command imports blocks from an RLP-encoded form. The form can be one file
with several RLP-encoded blocks, or several files can be used.

If only one file is used, import error will result in failure. If several files are used,
processing will proceed even if an individual RLP-file import failure occurs.`,
	}
	exportCommand = &cli.Command{
		Action:    exportChain,
		Name:      "export",
		Usage:     "Export blockchain into file",
		ArgsUsage: "<filename> [<blockNumFirst> <blockNumLast>]",
		Flags: flags.Merge([]cli.Flag{
			utils.CacheFlag,
			utils.SyncModeFlag,
		}, utils.DatabasePathFlags),
		Description: `
Requires a first argument of the file to write to.
Optional second and third arguments control the first and
last block to write. In this mode, the file will be appended
if already existing. If the file ends with .gz, the output will
be gzipped.`,
	}
	importPreimagesCommand = &cli.Command{
		Action:    importPreimages,
		Name:      "import-preimages",
		Usage:     "Import the preimage database from an RLP stream",
		ArgsUsage: "<datafile>",
		Flags: flags.Merge([]cli.Flag{
			utils.CacheFlag,
			utils.SyncModeFlag,
		}, utils.DatabasePathFlags),
		Description: `
The import-preimages command imports hash preimages from an RLP encoded stream.
It's deprecated, please use "geth db import" instead.
`,
	}
	exportPreimagesCommand = &cli.Command{
		Action:    exportPreimages,
		Name:      "export-preimages",
		Usage:     "Export the preimage database into an RLP stream",
		ArgsUsage: "<dumpfile>",
		Flags: flags.Merge([]cli.Flag{
			utils.CacheFlag,
			utils.SyncModeFlag,
		}, utils.DatabasePathFlags),
		Description: `
The export-preimages command exports hash preimages to an RLP encoded stream.
It's deprecated, please use "geth db export" instead.
`,
	}
	dumpCommand = &cli.Command{
		Action:    dump,
		Name:      "dump",
		Usage:     "Dump a specific block from storage",
		ArgsUsage: "[? <blockHash> | <blockNum>]",
		Flags: flags.Merge([]cli.Flag{
			utils.CacheFlag,
			utils.IterativeOutputFlag,
			utils.ExcludeCodeFlag,
			utils.ExcludeStorageFlag,
			utils.IncludeIncompletesFlag,
			utils.StartKeyFlag,
			utils.DumpLimitFlag,
		}, utils.DatabasePathFlags),
		Description: `
This command dumps out the state for a given block (or latest, if none provided).
`,
	}
)

// initGenesis will initialise the given JSON format genesis file and writes it as
// the zero'd block (i.e. genesis) or will fail hard if it can't succeed.
func initGenesis(ctx *cli.Context) error {
	if ctx.Args().Len() != 1 {
		utils.Fatalf("need genesis.json file as the only argument")
	}
	genesisPath := ctx.Args().First()
	if len(genesisPath) == 0 {
		utils.Fatalf("invalid path to genesis file")
	}
	file, err := os.Open(genesisPath)
	if err != nil {
		utils.Fatalf("Failed to read genesis file: %v", err)
	}
	defer file.Close()

	genesis := new(core.Genesis)
	if err := json.NewDecoder(file).Decode(genesis); err != nil {
		utils.Fatalf("invalid genesis file: %v", err)
	}
	// Open and initialise both full and light databases
	stack, _ := makeConfigNode(ctx)
	defer stack.Close()

	for _, name := range []string{"chaindata", "lightchaindata"} {
		chaindb, err := stack.OpenDatabaseWithFreezer(name, 0, 0, ctx.String(utils.AncientFlag.Name), "", false)
		if err != nil {
			utils.Fatalf("Failed to open database: %v", err)
		}
		triedb := trie.NewDatabaseWithConfig(chaindb, &trie.Config{
			Preimages: ctx.Bool(utils.CachePreimagesFlag.Name),
		})
		_, hash, err := core.SetupGenesisBlock(chaindb, triedb, genesis)
		if err != nil {
			utils.Fatalf("Failed to write genesis block: %v", err)
		}
		chaindb.Close()
		log.Info("Successfully wrote genesis state", "database", name, "hash", hash)
	}
	return nil
}

// initNetwork will bootstrap and initialize a new genesis block, and nodekey, config files for network nodes
func initNetwork(ctx *cli.Context) error {
	initDir := ctx.String(utils.InitNetworkDir.Name)
	if len(initDir) == 0 {
		utils.Fatalf("init.dir is required")
	}
	size := ctx.Int(utils.InitNetworkSize.Name)
	port := ctx.Int(utils.InitNetworkPort.Name)
	ipStr := ctx.String(utils.InitNetworkIps.Name)
	cfgFile := ctx.String(configFileFlag.Name)

	if len(cfgFile) == 0 {
		utils.Fatalf("config file is required")
	}
	var ips []string
	if len(ipStr) != 0 {
		ips = strings.Split(ipStr, ",")
		if len(ips) != size {
			utils.Fatalf("mismatch of size and length of ips")
		}
		for i := 0; i < size; i++ {
			_, err := net.ResolveIPAddr("", ips[i])
			if err != nil {
				utils.Fatalf("invalid format of ip")
				return err
			}
		}
	} else {
		ips = make([]string, size)
		for i := 0; i < size; i++ {
			ips[i] = "127.0.0.1"
		}
	}

	// Make sure we have a valid genesis JSON
	genesisPath := ctx.Args().First()
	if len(genesisPath) == 0 {
		utils.Fatalf("Must supply path to genesis JSON file")
	}
	file, err := os.Open(genesisPath)
	if err != nil {
		utils.Fatalf("Failed to read genesis file: %v", err)
	}
	defer file.Close()

	genesis := new(core.Genesis)
	if err := json.NewDecoder(file).Decode(genesis); err != nil {
		utils.Fatalf("invalid genesis file: %v", err)
	}
	enodes := make([]*enode.Node, size)

	// load config
	var config gethConfig
	err = loadConfig(cfgFile, &config)
	if err != nil {
		return err
	}
	config.Eth.Genesis = genesis

	for i := 0; i < size; i++ {
		stack, err := node.New(&config.Node)
		if err != nil {
			return err
		}
		stack.Config().DataDir = path.Join(initDir, fmt.Sprintf("node%d", i))
		pk := stack.Config().NodeKey()
		enodes[i] = enode.NewV4(&pk.PublicKey, net.ParseIP(ips[i]), port, port)
	}

	for i := 0; i < size; i++ {
		config.Node.HTTPHost = ips[i]
		config.Node.P2P.StaticNodes = make([]*enode.Node, size-1)
		for j := 0; j < i; j++ {
			config.Node.P2P.StaticNodes[j] = enodes[j]
		}
		for j := i + 1; j < size; j++ {
			config.Node.P2P.StaticNodes[j-1] = enodes[j]
		}
		out, err := tomlSettings.Marshal(config)
		if err != nil {
			return err
		}
		dump, err := os.OpenFile(path.Join(initDir, fmt.Sprintf("node%d", i), "config.toml"), os.O_RDWR|os.O_CREATE|os.O_TRUNC, 0644)
		if err != nil {
			return err
		}
		defer dump.Close()
		dump.Write(out)
	}
	return nil
}

func dumpGenesis(ctx *cli.Context) error {
	// if there is a testnet preset enabled, dump that
	if utils.IsNetworkPreset(ctx) {
		genesis := utils.MakeGenesis(ctx)
		if err := json.NewEncoder(os.Stdout).Encode(genesis); err != nil {
			utils.Fatalf("could not encode genesis: %s", err)
		}
		return nil
	}
	// dump whatever already exists in the datadir
	stack, _ := makeConfigNode(ctx)
	for _, name := range []string{"chaindata", "lightchaindata"} {
		db, err := stack.OpenDatabase(name, 0, 0, "", true)
		if err != nil {
			if !os.IsNotExist(err) {
				return err
			}
			continue
		}
		genesis, err := core.ReadGenesis(db)
		if err != nil {
			utils.Fatalf("failed to read genesis: %s", err)
		}
		db.Close()

		if err := json.NewEncoder(os.Stdout).Encode(*genesis); err != nil {
			utils.Fatalf("could not encode stored genesis: %s", err)
		}
		return nil
	}
	if ctx.IsSet(utils.DataDirFlag.Name) {
		utils.Fatalf("no existing datadir at %s", stack.Config().DataDir)
	}
	utils.Fatalf("no network preset provided.  no exisiting genesis in the default datadir")
	return nil
}

func importChain(ctx *cli.Context) error {
	if ctx.Args().Len() < 1 {
		utils.Fatalf("This command requires an argument.")
	}
	// Start metrics export if enabled
	utils.SetupMetrics(ctx)
	// Start system runtime metrics collection
	go metrics.CollectProcessMetrics(3 * time.Second)

	stack, _ := makeConfigNode(ctx)
	defer stack.Close()

	chain, db := utils.MakeChain(ctx, stack, false)
	defer db.Close()

	// Start periodically gathering memory profiles
	var peakMemAlloc, peakMemSys atomic.Uint64
	go func() {
		stats := new(runtime.MemStats)
		for {
			runtime.ReadMemStats(stats)
			if peakMemAlloc.Load() < stats.Alloc {
				peakMemAlloc.Store(stats.Alloc)
			}
			if peakMemSys.Load() < stats.Sys {
				peakMemSys.Store(stats.Sys)
			}
			time.Sleep(5 * time.Second)
		}
	}()
	// Import the chain
	start := time.Now()

	var importErr error

	if ctx.Args().Len() == 1 {
		if err := utils.ImportChain(chain, ctx.Args().First()); err != nil {
			importErr = err
			log.Error("Import error", "err", err)
		}
	} else {
		for _, arg := range ctx.Args().Slice() {
			if err := utils.ImportChain(chain, arg); err != nil {
				importErr = err
				log.Error("Import error", "file", arg, "err", err)
			}
		}
	}
	chain.Stop()
	fmt.Printf("Import done in %v.\n\n", time.Since(start))

	// Output pre-compaction stats mostly to see the import trashing
	showLeveldbStats(db)

	// Print the memory statistics used by the importing
	mem := new(runtime.MemStats)
	runtime.ReadMemStats(mem)

	fmt.Printf("Object memory: %.3f MB current, %.3f MB peak\n", float64(mem.Alloc)/1024/1024, float64(peakMemAlloc.Load())/1024/1024)
	fmt.Printf("System memory: %.3f MB current, %.3f MB peak\n", float64(mem.Sys)/1024/1024, float64(peakMemSys.Load())/1024/1024)
	fmt.Printf("Allocations:   %.3f million\n", float64(mem.Mallocs)/1000000)
	fmt.Printf("GC pause:      %v\n\n", time.Duration(mem.PauseTotalNs))

	if ctx.Bool(utils.NoCompactionFlag.Name) {
		return nil
	}

	// Compact the entire database to more accurately measure disk io and print the stats
	start = time.Now()
	fmt.Println("Compacting entire database...")
	if err := db.Compact(nil, nil); err != nil {
		utils.Fatalf("Compaction failed: %v", err)
	}
	fmt.Printf("Compaction done in %v.\n\n", time.Since(start))

	showLeveldbStats(db)
	return importErr
}

func exportChain(ctx *cli.Context) error {
	if ctx.Args().Len() < 1 {
		utils.Fatalf("This command requires an argument.")
	}

	stack, _ := makeConfigNode(ctx)
	defer stack.Close()

	chain, _ := utils.MakeChain(ctx, stack, true)
	start := time.Now()

	var err error
	fp := ctx.Args().First()
	if ctx.Args().Len() < 3 {
		err = utils.ExportChain(chain, fp)
	} else {
		// This can be improved to allow for numbers larger than 9223372036854775807
		first, ferr := strconv.ParseInt(ctx.Args().Get(1), 10, 64)
		last, lerr := strconv.ParseInt(ctx.Args().Get(2), 10, 64)
		if ferr != nil || lerr != nil {
			utils.Fatalf("Export error in parsing parameters: block number not an integer\n")
		}
		if first < 0 || last < 0 {
			utils.Fatalf("Export error: block number must be greater than 0\n")
		}
		if head := chain.CurrentSnapBlock(); uint64(last) > head.Number.Uint64() {
			utils.Fatalf("Export error: block number %d larger than head block %d\n", uint64(last), head.Number.Uint64())
		}
		err = utils.ExportAppendChain(chain, fp, uint64(first), uint64(last))
	}

	if err != nil {
		utils.Fatalf("Export error: %v\n", err)
	}
	fmt.Printf("Export done in %v\n", time.Since(start))
	return nil
}

// importPreimages imports preimage data from the specified file.
func importPreimages(ctx *cli.Context) error {
	if ctx.Args().Len() < 1 {
		utils.Fatalf("This command requires an argument.")
	}

	stack, _ := makeConfigNode(ctx)
	defer stack.Close()

	db := utils.MakeChainDatabase(ctx, stack, false, false)
	start := time.Now()

	if err := utils.ImportPreimages(db, ctx.Args().First()); err != nil {
		utils.Fatalf("Import error: %v\n", err)
	}
	fmt.Printf("Import done in %v\n", time.Since(start))
	return nil
}

// exportPreimages dumps the preimage data to specified json file in streaming way.
func exportPreimages(ctx *cli.Context) error {
	if ctx.Args().Len() < 1 {
		utils.Fatalf("This command requires an argument.")
	}
	stack, _ := makeConfigNode(ctx)
	defer stack.Close()

	db := utils.MakeChainDatabase(ctx, stack, true, false)
	start := time.Now()

	if err := utils.ExportPreimages(db, ctx.Args().First()); err != nil {
		utils.Fatalf("Export error: %v\n", err)
	}
	fmt.Printf("Export done in %v\n", time.Since(start))
	return nil
}

func parseDumpConfig(ctx *cli.Context, stack *node.Node) (*state.DumpConfig, ethdb.Database, common.Hash, error) {
	db := utils.MakeChainDatabase(ctx, stack, true, false)
	var header *types.Header
	if ctx.NArg() > 1 {
		return nil, nil, common.Hash{}, fmt.Errorf("expected 1 argument (number or hash), got %d", ctx.NArg())
	}
	if ctx.NArg() == 1 {
		arg := ctx.Args().First()
		if hashish(arg) {
			hash := common.HexToHash(arg)
			if number := rawdb.ReadHeaderNumber(db, hash); number != nil {
				header = rawdb.ReadHeader(db, hash, *number)
			} else {
				return nil, nil, common.Hash{}, fmt.Errorf("block %x not found", hash)
			}
		} else {
			number, err := strconv.ParseUint(arg, 10, 64)
			if err != nil {
				return nil, nil, common.Hash{}, err
			}
			if hash := rawdb.ReadCanonicalHash(db, number); hash != (common.Hash{}) {
				header = rawdb.ReadHeader(db, hash, number)
			} else {
				return nil, nil, common.Hash{}, fmt.Errorf("header for block %d not found", number)
			}
		}
	} else {
		// Use latest
		header = rawdb.ReadHeadHeader(db)
	}
	if header == nil {
		return nil, nil, common.Hash{}, errors.New("no head block found")
	}
	startArg := common.FromHex(ctx.String(utils.StartKeyFlag.Name))
	var start common.Hash
	switch len(startArg) {
	case 0: // common.Hash
	case 32:
		start = common.BytesToHash(startArg)
	case 20:
		start = crypto.Keccak256Hash(startArg)
		log.Info("Converting start-address to hash", "address", common.BytesToAddress(startArg), "hash", start.Hex())
	default:
		return nil, nil, common.Hash{}, fmt.Errorf("invalid start argument: %x. 20 or 32 hex-encoded bytes required", startArg)
	}
	var conf = &state.DumpConfig{
		SkipCode:          ctx.Bool(utils.ExcludeCodeFlag.Name),
		SkipStorage:       ctx.Bool(utils.ExcludeStorageFlag.Name),
		OnlyWithAddresses: !ctx.Bool(utils.IncludeIncompletesFlag.Name),
		Start:             start.Bytes(),
		Max:               ctx.Uint64(utils.DumpLimitFlag.Name),
	}
	log.Info("State dump configured", "block", header.Number, "hash", header.Hash().Hex(),
		"skipcode", conf.SkipCode, "skipstorage", conf.SkipStorage,
		"start", hexutil.Encode(conf.Start), "limit", conf.Max)
	return conf, db, header.Root, nil
}

func dump(ctx *cli.Context) error {
	stack, _ := makeConfigNode(ctx)
	defer stack.Close()

	conf, db, root, err := parseDumpConfig(ctx, stack)
	if err != nil {
		return err
	}
	config := &trie.Config{
		Preimages: true, // always enable preimage lookup
	}
	state, err := state.New(root, state.NewDatabaseWithConfig(db, config), nil)
	if err != nil {
		return err
	}
	if ctx.Bool(utils.IterativeOutputFlag.Name) {
		state.IterativeDump(conf, json.NewEncoder(os.Stdout))
	} else {
		if conf.OnlyWithAddresses {
			fmt.Fprintf(os.Stderr, "If you want to include accounts with missing preimages, you need iterative output, since"+
				" otherwise the accounts will overwrite each other in the resulting mapping.")
			return errors.New("incompatible options")
		}
		fmt.Println(string(state.Dump(conf)))
	}
	return nil
}

// hashish returns true for strings that look like hashes.
func hashish(x string) bool {
	_, err := strconv.Atoi(x)
	return err != nil
}<|MERGE_RESOLUTION|>--- conflicted
+++ resolved
@@ -42,13 +42,9 @@
 	"github.com/ethereum/go-ethereum/log"
 	"github.com/ethereum/go-ethereum/metrics"
 	"github.com/ethereum/go-ethereum/node"
-<<<<<<< HEAD
 	"github.com/ethereum/go-ethereum/p2p/enode"
-	"gopkg.in/urfave/cli.v1"
-=======
 	"github.com/ethereum/go-ethereum/trie"
 	"github.com/urfave/cli/v2"
->>>>>>> bed84606
 )
 
 var (
@@ -65,9 +61,8 @@
 
 It expects the genesis file as argument.`,
 	}
-<<<<<<< HEAD
-	initNetworkCommand = cli.Command{
-		Action:    utils.MigrateFlags(initNetwork),
+	initNetworkCommand = &cli.Command{
+		Action:    initNetwork,
 		Name:      "init-network",
 		Usage:     "Bootstrap and initialize a new genesis block, and nodekey, config files for network nodes",
 		ArgsUsage: "<genesisPath>",
@@ -83,23 +78,12 @@
 The init-network command initializes a new genesis block, definition for the network, config files for network nodes.
 It expects the genesis file as argument.`,
 	}
-	dumpGenesisCommand = cli.Command{
-		Action:    utils.MigrateFlags(dumpGenesis),
-		Name:      "dumpgenesis",
-		Usage:     "Dumps genesis block JSON configuration to stdout",
-		ArgsUsage: "",
-		Flags: []cli.Flag{
-			utils.MainnetFlag,
-		},
-		Category: "BLOCKCHAIN COMMANDS",
-=======
 	dumpGenesisCommand = &cli.Command{
 		Action:    dumpGenesis,
 		Name:      "dumpgenesis",
 		Usage:     "Dumps genesis block JSON configuration to stdout",
 		ArgsUsage: "",
 		Flags:     append([]cli.Flag{utils.DataDirFlag}, utils.NetworkFlags...),
->>>>>>> bed84606
 		Description: `
 The dumpgenesis command prints the genesis configuration of the network preset
 if one is set.  Otherwise it prints the genesis from the datadir.`,
@@ -228,7 +212,7 @@
 	defer stack.Close()
 
 	for _, name := range []string{"chaindata", "lightchaindata"} {
-		chaindb, err := stack.OpenDatabaseWithFreezer(name, 0, 0, ctx.String(utils.AncientFlag.Name), "", false)
+		chaindb, err := stack.OpenDatabaseWithFreezer(name, 0, 0, ctx.String(utils.AncientFlag.Name), "", false, false, false, false, true)
 		if err != nil {
 			utils.Fatalf("Failed to open database: %v", err)
 		}
