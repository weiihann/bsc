--- conflicted
+++ resolved
@@ -115,17 +115,9 @@
 	}
 	endpoint := ctx.Args().First()
 	if endpoint == "" {
-<<<<<<< HEAD
-		path := node.DefaultDataDir()
-		if ctx.GlobalIsSet(utils.DataDirFlag.Name) {
-			path = ctx.GlobalString(utils.DataDirFlag.Name)
-		}
-		endpoint = fmt.Sprintf("%s/geth.ipc", path)
-=======
 		cfg := defaultNodeConfig()
 		utils.SetDataDir(ctx, &cfg)
 		endpoint = cfg.IPCEndpoint()
->>>>>>> bed84606
 	}
 	client, err := utils.DialRPCWithHeaders(endpoint, ctx.StringSlice(utils.HttpHeaderFlag.Name))
 	if err != nil {
