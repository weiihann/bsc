--- conflicted
+++ resolved
@@ -30,12 +30,9 @@
 	"github.com/ethereum/go-ethereum/consensus/beacon"
 	"github.com/ethereum/go-ethereum/core"
 	"github.com/ethereum/go-ethereum/core/forkid"
-<<<<<<< HEAD
 	"github.com/ethereum/go-ethereum/core/monitor"
 	"github.com/ethereum/go-ethereum/core/rawdb"
-=======
 	"github.com/ethereum/go-ethereum/core/txpool"
->>>>>>> bed84606
 	"github.com/ethereum/go-ethereum/core/types"
 	"github.com/ethereum/go-ethereum/eth/downloader"
 	"github.com/ethereum/go-ethereum/eth/fetcher"
@@ -49,11 +46,7 @@
 	"github.com/ethereum/go-ethereum/log"
 	"github.com/ethereum/go-ethereum/metrics"
 	"github.com/ethereum/go-ethereum/p2p"
-<<<<<<< HEAD
-	"github.com/ethereum/go-ethereum/params"
 	"github.com/ethereum/go-ethereum/rlp"
-=======
->>>>>>> bed84606
 )
 
 const (
@@ -61,18 +54,16 @@
 	// The number is referenced from the size of tx pool.
 	txChanSize = 4096
 
-<<<<<<< HEAD
 	// voteChanSize is the size of channel listening to NewVotesEvent.
 	voteChanSize = 256
 
 	// deltaTdThreshold is the threshold of TD difference for peers to broadcast votes.
 	deltaTdThreshold = 20
-=======
+
 	// txMaxBroadcastSize is the max size of a transaction that will be broadcasted.
 	// All transactions with a higher size will be announced and need to be fetched
 	// by the peer.
 	txMaxBroadcastSize = 4096
->>>>>>> bed84606
 )
 
 var (
@@ -120,33 +111,20 @@
 // handlerConfig is the collection of initialization parameters to create a full
 // node network handler.
 type handlerConfig struct {
-<<<<<<< HEAD
 	Database               ethdb.Database   // Database for direct sync insertions
 	Chain                  *core.BlockChain // Blockchain to serve data from
 	TxPool                 txPool           // Transaction pool to propagate from
 	VotePool               votePool
-	Merger                 *consensus.Merger         // The manager for eth1/2 transition
-	Network                uint64                    // Network identifier to adfvertise
-	Sync                   downloader.SyncMode       // Whether to snap or full sync
-	DiffSync               bool                      // Whether to diff sync
-	BloomCache             uint64                    // Megabytes to alloc for snap sync bloom
-	EventMux               *event.TypeMux            // Legacy event mux, deprecate for `feed`
-	Checkpoint             *params.TrustedCheckpoint // Hard coded checkpoint for sync challenges
-	Whitelist              map[uint64]common.Hash    // Hard coded whitelist for sync challenged
+	Merger                 *consensus.Merger      // The manager for eth1/2 transition
+	Network                uint64                 // Network identifier to adfvertise
+	Sync                   downloader.SyncMode    // Whether to snap or full sync
+	DiffSync               bool                   // Whether to diff sync
+	BloomCache             uint64                 // Megabytes to alloc for snap sync bloom
+	EventMux               *event.TypeMux         // Legacy event mux, deprecate for `feed`
+	RequiredBlocks         map[uint64]common.Hash // Hard coded map of required block hashes for sync challenges
 	DirectBroadcast        bool
 	DisablePeerTxBroadcast bool
 	PeerSet                *peerSet
-=======
-	Database       ethdb.Database         // Database for direct sync insertions
-	Chain          *core.BlockChain       // Blockchain to serve data from
-	TxPool         txPool                 // Transaction pool to propagate from
-	Merger         *consensus.Merger      // The manager for eth1/2 transition
-	Network        uint64                 // Network identifier to adfvertise
-	Sync           downloader.SyncMode    // Whether to snap or full sync
-	BloomCache     uint64                 // Megabytes to alloc for snap sync bloom
-	EventMux       *event.TypeMux         // Legacy event mux, deprecate for `feed`
-	RequiredBlocks map[uint64]common.Hash // Hard coded map of required block hashes for sync challenges
->>>>>>> bed84606
 }
 
 type handler struct {
@@ -154,18 +132,10 @@
 	forkFilter             forkid.Filter // Fork ID filter, constant across the lifetime of the node
 	disablePeerTxBroadcast bool
 
-<<<<<<< HEAD
-	snapSync        uint32 // Flag whether snap sync is enabled (gets disabled if we already have blocks)
-	acceptTxs       uint32 // Flag whether we're considered synchronised (enables transaction processing)
+	snapSync        atomic.Bool // Flag whether snap sync is enabled (gets disabled if we already have blocks)
+	acceptTxs       atomic.Bool // Flag whether we're considered synchronised (enables transaction processing)
 	directBroadcast bool
 	diffSync        bool // Flag whether diff sync should operate on top of the diff protocol
-
-	checkpointNumber uint64      // Block number for the sync progress validator to cross reference
-	checkpointHash   common.Hash // Block hash for the sync progress validator to cross reference
-=======
-	snapSync  atomic.Bool // Flag whether snap sync is enabled (gets disabled if we already have blocks)
-	acceptTxs atomic.Bool // Flag whether we're considered synchronised (enables transaction processing)
->>>>>>> bed84606
 
 	database             ethdb.Database
 	txpool               txPool
@@ -215,7 +185,6 @@
 		config.PeerSet = newPeerSet() // Nicety initialization for tests
 	}
 	h := &handler{
-<<<<<<< HEAD
 		networkID:              config.Network,
 		forkFilter:             forkid.NewFilter(config.Chain),
 		disablePeerTxBroadcast: config.DisablePeerTxBroadcast,
@@ -227,24 +196,12 @@
 		peers:                  config.PeerSet,
 		merger:                 config.Merger,
 		peersPerIP:             make(map[string]int),
-		whitelist:              config.Whitelist,
+		requiredBlocks:         config.RequiredBlocks,
 		directBroadcast:        config.DirectBroadcast,
 		diffSync:               config.DiffSync,
 		quitSync:               make(chan struct{}),
-=======
-		networkID:      config.Network,
-		forkFilter:     forkid.NewFilter(config.Chain),
-		eventMux:       config.EventMux,
-		database:       config.Database,
-		txpool:         config.TxPool,
-		chain:          config.Chain,
-		peers:          newPeerSet(),
-		merger:         config.Merger,
-		requiredBlocks: config.RequiredBlocks,
-		quitSync:       make(chan struct{}),
-		handlerDoneCh:  make(chan struct{}),
-		handlerStartCh: make(chan struct{}),
->>>>>>> bed84606
+		handlerDoneCh:          make(chan struct{}),
+		handlerStartCh:         make(chan struct{}),
 	}
 	if config.Sync == downloader.FullSync {
 		// The database seems empty as the current block is the genesis. Yet the snap
@@ -255,18 +212,12 @@
 		// * the last snap sync is not finished while user specifies a full sync this
 		//   time. But we don't have any recent state for full sync.
 		// In these cases however it's safe to reenable snap sync.
-<<<<<<< HEAD
-		fullBlock, fastBlock := h.chain.CurrentBlock(), h.chain.CurrentFastBlock()
-		if fullBlock.NumberU64() == 0 && fastBlock.NumberU64() > 0 {
+		fullBlock, snapBlock := h.chain.CurrentBlock(), h.chain.CurrentSnapBlock()
+		if fullBlock.Number.Uint64() == 0 && snapBlock.Number.Uint64() > 0 {
 			if rawdb.ReadAncientType(h.database) == rawdb.PruneFreezerType {
 				log.Crit("Fast Sync not finish, can't enable pruneancient mode")
 			}
-			h.snapSync = uint32(1)
-=======
-		fullBlock, snapBlock := h.chain.CurrentBlock(), h.chain.CurrentSnapBlock()
-		if fullBlock.Number.Uint64() == 0 && snapBlock.Number.Uint64() > 0 {
 			h.snapSync.Store(true)
->>>>>>> bed84606
 			log.Warn("Switch sync mode from full sync to snap sync")
 		}
 	} else {
@@ -278,36 +229,6 @@
 			h.snapSync.Store(true)
 		}
 	}
-	// If sync succeeds, pass a callback to potentially disable snap sync mode
-	// and enable transaction propagation.
-	success := func() {
-		// If we were running snap sync and it finished, disable doing another
-		// round on next sync cycle
-		if h.snapSync.Load() {
-			log.Info("Snap sync complete, auto disabling")
-			h.snapSync.Store(false)
-		}
-		// If we've successfully finished a sync cycle, accept transactions from
-		// the network
-		h.acceptTxs.Store(true)
-	}
-	// Construct the downloader (long sync)
-	h.downloader = downloader.New(config.Database, h.eventMux, h.chain, nil, h.removePeer, success)
-	if ttd := h.chain.Config().TerminalTotalDifficulty; ttd != nil {
-		if h.chain.Config().TerminalTotalDifficultyPassed {
-			log.Info("Chain post-merge, sync via beacon client")
-		} else {
-			head := h.chain.CurrentBlock()
-			if td := h.chain.GetTd(head.Hash(), head.Number.Uint64()); td.Cmp(ttd) >= 0 {
-				log.Info("Chain post-TTD, sync via beacon client")
-			} else {
-				log.Warn("Chain pre-merge, sync via PoW (ensure beacon client is ready)")
-			}
-		}
-	} else if h.chain.Config().TerminalTotalDifficultyPassed {
-		log.Error("Chain configured post-merge, but without TTD. Are you debugging sync?")
-	}
-<<<<<<< HEAD
 	// Construct the downloader (long sync) and its backing state bloom if snap
 	// sync is requested. The downloader is responsible for deallocating the state
 	// bloom when it's done.
@@ -315,10 +236,23 @@
 	if h.diffSync {
 		downloadOptions = append(downloadOptions, downloader.EnableDiffFetchOp(h.peers))
 	}
-	h.downloader = downloader.New(h.checkpointNumber, config.Database, h.eventMux, h.chain, nil, h.removePeer, downloadOptions...)
-
-=======
->>>>>>> bed84606
+	// If sync succeeds, pass a callback to potentially disable snap sync mode
+	// and enable transaction propagation.
+	success := func(dl *downloader.Downloader) *downloader.Downloader {
+		// If we were running snap sync and it finished, disable doing another
+		// round on next sync cycle
+		if h.snapSync.Load() {
+			log.Info("Snap sync complete, auto disabling")
+			h.snapSync.Store(false)
+		}
+		// If we've successfully finished a sync cycle, accept transactions from
+		// the network
+		h.acceptTxs.Store(true)
+		return dl
+	}
+	downloadOptions = append(downloadOptions, success)
+	h.downloader = downloader.New(config.Database, h.eventMux, h.chain, nil, h.removePeer, downloadOptions...)
+
 	// Construct the fetcher (short sync)
 	validator := func(header *types.Header) error {
 		// All the block fetcher activities should be disabled
@@ -462,7 +396,6 @@
 		peer.Log().Error("Snapshot extension barrier failed", "err", err)
 		return err
 	}
-<<<<<<< HEAD
 	diff, err := h.peers.waitDiffExtension(peer)
 	if err != nil {
 		peer.Log().Error("Diff extension barrier failed", "err", err)
@@ -478,14 +411,6 @@
 		peer.Log().Error("Bsc extension barrier failed", "err", err)
 		return err
 	}
-	// TODO(karalabe): Not sure why this is needed
-	if !h.chainSync.handlePeerEvent(peer) {
-		return p2p.DiscQuitting
-	}
-	h.peerWG.Add(1)
-	defer h.peerWG.Done()
-=======
->>>>>>> bed84606
 
 	// Execute the Ethereum handshake
 	var (
@@ -495,13 +420,8 @@
 		number  = head.Number.Uint64()
 		td      = h.chain.GetTd(hash, number)
 	)
-<<<<<<< HEAD
-	forkID := forkid.NewID(h.chain.Config(), h.chain.Genesis().Hash(), h.chain.CurrentHeader().Number.Uint64())
+	forkID := forkid.NewID(h.chain.Config(), genesis.Hash(), number, head.Time)
 	if err := peer.Handshake(h.networkID, td, hash, genesis.Hash(), forkID, h.forkFilter, &eth.UpgradeStatusExtension{DisablePeerTxBroadcast: h.disablePeerTxBroadcast}); err != nil {
-=======
-	forkID := forkid.NewID(h.chain.Config(), genesis.Hash(), number, head.Time)
-	if err := peer.Handshake(h.networkID, td, hash, genesis.Hash(), forkID, h.forkFilter); err != nil {
->>>>>>> bed84606
 		peer.Log().Debug("Ethereum handshake failed", "err", err)
 		return err
 	}
@@ -581,62 +501,7 @@
 	// If we have any explicit peer required block hashes, request them
 	for number, hash := range h.requiredBlocks {
 		resCh := make(chan *eth.Response)
-<<<<<<< HEAD
-
-		req, err := peer.RequestHeadersByNumber(h.checkpointNumber, 1, 0, false, resCh)
-		if err != nil {
-			return err
-		}
-		// Start a timer to disconnect if the peer doesn't reply in time
-		go func() {
-			// Ensure the request gets cancelled in case of error/drop
-			defer req.Close()
-
-			timeout := time.NewTimer(syncChallengeTimeout)
-			defer timeout.Stop()
-
-			select {
-			case res := <-resCh:
-				headers := ([]*types.Header)(*res.Res.(*eth.BlockHeadersPacket))
-				if len(headers) == 0 {
-					// If we're doing a snap sync, we must enforce the checkpoint
-					// block to avoid eclipse attacks. Unsynced nodes are welcome
-					// to connect after we're done joining the network.
-					if atomic.LoadUint32(&h.snapSync) == 1 {
-						peer.Log().Warn("Dropping unsynced node during sync", "addr", peer.RemoteAddr(), "type", peer.Name())
-						res.Done <- errors.New("unsynced node cannot serve sync")
-						return
-					}
-					res.Done <- nil
-					return
-				}
-				// Validate the header and either drop the peer or continue
-				if len(headers) > 1 {
-					res.Done <- errors.New("too many headers in checkpoint response")
-					return
-				}
-				if headers[0].Hash() != h.checkpointHash {
-					res.Done <- errors.New("checkpoint hash mismatch")
-					return
-				}
-				res.Done <- nil
-
-			case <-timeout.C:
-				peer.Log().Warn("Checkpoint challenge timed out, dropping", "addr", peer.RemoteAddr(), "type", peer.Name())
-				h.removePeer(peer.ID())
-
-			case <-dead:
-				// Peer handler terminated, abort all goroutines
-			}
-		}()
-	}
-	// If we have any explicit whitelist block hashes, request them
-	for number, hash := range h.whitelist {
-		resCh := make(chan *eth.Response)
-
-=======
-
->>>>>>> bed84606
+
 		req, err := peer.RequestHeadersByNumber(number, 1, 0, false, resCh)
 		if err != nil {
 			return err
@@ -690,7 +555,13 @@
 	defer h.decHandlers()
 
 	if err := h.peers.registerSnapExtension(peer); err != nil {
-<<<<<<< HEAD
+		if metrics.Enabled {
+			if peer.Inbound() {
+				snap.IngressRegistrationErrorMeter.Mark(1)
+			} else {
+				snap.EgressRegistrationErrorMeter.Mark(1)
+			}
+		}
 		peer.Log().Warn("Snapshot extension registration failed", "err", err)
 		return err
 	}
@@ -702,10 +573,18 @@
 // `eth`, all subsystem registrations and lifecycle management will be done by
 // the main `eth` handler to prevent strange races.
 func (h *handler) runDiffExtension(peer *diff.Peer, handler diff.Handler) error {
-	h.peerWG.Add(1)
-	defer h.peerWG.Done()
+	if !h.incHandlers() {
+		return p2p.DiscQuitting
+	}
 
 	if err := h.peers.registerDiffExtension(peer); err != nil {
+		if metrics.Enabled {
+			if peer.Inbound() {
+				diff.IngressRegistrationErrorMeter.Mark(1)
+			} else {
+				diff.EgressRegistrationErrorMeter.Mark(1)
+			}
+		}
 		peer.Log().Error("Diff extension registration failed", "err", err)
 		peer.Close()
 		return err
@@ -718,10 +597,18 @@
 // `eth`, all subsystem registrations and lifecycle management will be done by
 // the main `eth` handler to prevent strange races.
 func (h *handler) runTrustExtension(peer *trust.Peer, handler trust.Handler) error {
-	h.peerWG.Add(1)
-	defer h.peerWG.Done()
+	if !h.incHandlers() {
+		return p2p.DiscQuitting
+	}
 
 	if err := h.peers.registerTrustExtension(peer); err != nil {
+		if metrics.Enabled {
+			if peer.Inbound() {
+				trust.IngressRegistrationErrorMeter.Mark(1)
+			} else {
+				trust.EgressRegistrationErrorMeter.Mark(1)
+			}
+		}
 		peer.Log().Error("Trust extension registration failed", "err", err)
 		return err
 	}
@@ -733,21 +620,19 @@
 // `eth`, all subsystem registrations and lifecycle management will be done by
 // the main `eth` handler to prevent strange races.
 func (h *handler) runBscExtension(peer *bsc.Peer, handler bsc.Handler) error {
-	h.peerWG.Add(1)
-	defer h.peerWG.Done()
+	if !h.incHandlers() {
+		return p2p.DiscQuitting
+	}
 
 	if err := h.peers.registerBscExtension(peer); err != nil {
-		peer.Log().Error("Bsc extension registration failed", "err", err)
-=======
 		if metrics.Enabled {
 			if peer.Inbound() {
-				snap.IngressRegistrationErrorMeter.Mark(1)
+				bsc.IngressRegistrationErrorMeter.Mark(1)
 			} else {
-				snap.EgressRegistrationErrorMeter.Mark(1)
-			}
-		}
-		peer.Log().Warn("Snapshot extension registration failed", "err", err)
->>>>>>> bed84606
+				bsc.EgressRegistrationErrorMeter.Mark(1)
+			}
+		}
+		peer.Log().Error("Bsc extension registration failed", "err", err)
 		return err
 	}
 	return handler(peer)
@@ -1029,7 +914,7 @@
 	// Broadcast vote to a batch of peers not knowing about it
 	peers := h.peers.peersWithoutVote(vote.Hash())
 	headBlock := h.chain.CurrentBlock()
-	currentTD := h.chain.GetTd(headBlock.Hash(), headBlock.NumberU64())
+	currentTD := h.chain.GetTd(headBlock.Hash(), headBlock.Number.Uint64())
 	for _, peer := range peers {
 		_, peerTD := peer.Head()
 		deltaTD := new(big.Int).Abs(new(big.Int).Sub(currentTD, peerTD))
