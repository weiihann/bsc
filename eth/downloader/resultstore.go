// Copyright 2020 The go-ethereum Authors
// This file is part of the go-ethereum library.
//
// The go-ethereum library is free software: you can redistribute it and/or modify
// it under the terms of the GNU Lesser General Public License as published by
// the Free Software Foundation, either version 3 of the License, or
// (at your option) any later version.
//
// The go-ethereum library is distributed in the hope that it will be useful,
// but WITHOUT ANY WARRANTY; without even the implied warranty of
// MERCHANTABILITY or FITNESS FOR A PARTICULAR PURPOSE. See the
// GNU Lesser General Public License for more details.
//
// You should have received a copy of the GNU Lesser General Public License
// along with the go-ethereum library. If not, see <http://www.gnu.org/licenses/>.

package downloader

import (
	"fmt"
	"sync"
	"sync/atomic"

	"github.com/ethereum/go-ethereum/core/types"
)

// resultStore implements a structure for maintaining fetchResults, tracking their
// download-progress and delivering (finished) results.
type resultStore struct {
	items        []*fetchResult // Downloaded but not yet delivered fetch results
	resultOffset uint64         // Offset of the first cached fetch result in the block chain

	// Internal index of first non-completed entry, updated atomically when needed.
	// If all items are complete, this will equal length(items), so
	// *important* : is not safe to use for indexing without checking against length
	indexIncomplete atomic.Int32

	// throttleThreshold is the limit up to which we _want_ to fill the
	// results. If blocks are large, we want to limit the results to less
	// than the number of available slots, and maybe only fill 1024 out of
	// 8192 possible places. The queue will, at certain times, recalibrate
	// this index.
	throttleThreshold uint64

	lock sync.RWMutex
}

func newResultStore(size int) *resultStore {
	return &resultStore{
		resultOffset:      0,
		items:             make([]*fetchResult, size),
		throttleThreshold: uint64(size),
	}
}

// SetThrottleThreshold updates the throttling threshold based on the requested
// limit and the total queue capacity. It returns the (possibly capped) threshold
func (r *resultStore) SetThrottleThreshold(threshold uint64) uint64 {
	r.lock.Lock()
	defer r.lock.Unlock()

	limit := uint64(len(r.items))
	if threshold >= limit {
		threshold = limit
	}
	r.throttleThreshold = threshold
	return r.throttleThreshold
}

// AddFetch adds a header for body/receipt fetching. This is used when the queue
// wants to reserve headers for fetching.
//
// It returns the following:
//
//	stale     - if true, this item is already passed, and should not be requested again
//	throttled - if true, the store is at capacity, this particular header is not prio now
//	item      - the result to store data into
//	err       - any error that occurred
<<<<<<< HEAD
func (r *resultStore) AddFetch(header *types.Header, fastSync bool, pid string) (stale, throttled bool, item *fetchResult, err error) {
=======
func (r *resultStore) AddFetch(header *types.Header, fastSync bool) (stale, throttled bool, item *fetchResult, err error) {
>>>>>>> bed84606
	r.lock.Lock()
	defer r.lock.Unlock()

	var index int
	item, index, stale, throttled, err = r.getFetchResult(header.Number.Uint64())
	if err != nil || stale || throttled {
		return stale, throttled, item, err
	}
	if item == nil {
		item = newFetchResult(header, fastSync, pid)
		r.items[index] = item
	}
	return stale, throttled, item, err
}

// GetDeliverySlot returns the fetchResult for the given header. If the 'stale' flag
// is true, that means the header has already been delivered 'upstream'. This method
// does not bubble up the 'throttle' flag, since it's moot at the point in time when
// the item is downloaded and ready for delivery
func (r *resultStore) GetDeliverySlot(headerNumber uint64) (*fetchResult, bool, error) {
	r.lock.RLock()
	defer r.lock.RUnlock()

	res, _, stale, _, err := r.getFetchResult(headerNumber)
	return res, stale, err
}

// getFetchResult returns the fetchResult corresponding to the given item, and
// the index where the result is stored.
func (r *resultStore) getFetchResult(headerNumber uint64) (item *fetchResult, index int, stale, throttle bool, err error) {
	index = int(int64(headerNumber) - int64(r.resultOffset))
	throttle = index >= int(r.throttleThreshold)
	stale = index < 0

	if index >= len(r.items) {
		err = fmt.Errorf("%w: index allocation went beyond available resultStore space "+
			"(index [%d] = header [%d] - resultOffset [%d], len(resultStore) = %d", errInvalidChain,
			index, headerNumber, r.resultOffset, len(r.items))
		return nil, index, stale, throttle, err
	}
	if stale {
		return nil, index, stale, throttle, nil
	}
	item = r.items[index]
	return item, index, stale, throttle, nil
}

// HasCompletedItems returns true if there are processable items available
// this method is cheaper than countCompleted
func (r *resultStore) HasCompletedItems() bool {
	r.lock.RLock()
	defer r.lock.RUnlock()

	if len(r.items) == 0 {
		return false
	}
	if item := r.items[0]; item != nil && item.AllDone() {
		return true
	}
	return false
}

// countCompleted returns the number of items ready for delivery, stopping at
// the first non-complete item.
//
// The mthod assumes (at least) rlock is held.
func (r *resultStore) countCompleted() int {
	// We iterate from the already known complete point, and see
	// if any more has completed since last count
	index := r.indexIncomplete.Load()
	for ; ; index++ {
		if index >= int32(len(r.items)) {
			break
		}
		result := r.items[index]
		if result == nil || !result.AllDone() {
			break
		}
	}
	r.indexIncomplete.Store(index)
	return int(index)
}

// GetCompleted returns the next batch of completed fetchResults
func (r *resultStore) GetCompleted(limit int) []*fetchResult {
	r.lock.Lock()
	defer r.lock.Unlock()

	completed := r.countCompleted()
	if limit > completed {
		limit = completed
	}
	results := make([]*fetchResult, limit)
	copy(results, r.items[:limit])

	// Delete the results from the cache and clear the tail.
	copy(r.items, r.items[limit:])
	for i := len(r.items) - limit; i < len(r.items); i++ {
		r.items[i] = nil
	}
	// Advance the expected block number of the first cache entry
	r.resultOffset += uint64(limit)
	r.indexIncomplete.Add(int32(-limit))

	return results
}

// Prepare initialises the offset with the given block number
func (r *resultStore) Prepare(offset uint64) {
	r.lock.Lock()
	defer r.lock.Unlock()

	if r.resultOffset < offset {
		r.resultOffset = offset
	}
}<|MERGE_RESOLUTION|>--- conflicted
+++ resolved
@@ -76,11 +76,7 @@
 //	throttled - if true, the store is at capacity, this particular header is not prio now
 //	item      - the result to store data into
 //	err       - any error that occurred
-<<<<<<< HEAD
 func (r *resultStore) AddFetch(header *types.Header, fastSync bool, pid string) (stale, throttled bool, item *fetchResult, err error) {
-=======
-func (r *resultStore) AddFetch(header *types.Header, fastSync bool) (stale, throttled bool, item *fetchResult, err error) {
->>>>>>> bed84606
 	r.lock.Lock()
 	defer r.lock.Unlock()
 
